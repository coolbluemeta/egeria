<!-- SPDX-License-Identifier: CC-BY-4.0 -->
<!-- Copyright Contributors to the ODPi Egeria project. -->

# ODPi Egeria Release Notes

Below are the official releases of Egeria.  The project aims to
produce a new release about once a month.  Each release includes
new features and fixes to existing function.  The team aims to
provide complete backward compatibility for all components that
are officially released (to understand more about what it means to have released function see
[Egeria Content Status](../open-metadata-publication/website/content-status)).
If backwards compatible changes are not possible, it will be called out explicitly in the
release notes with an explanation on how to upgrade.

Each release will also upgrade the level of its dependencies to
ensure Egeria is running with all of the latest security patches.
We therefore recommend that you keep moving forward with us to
get the best Egeria experience possible.

One way you can help us is to feedback on your experiences, both good
and bad.  We would love to hear from you.

## Latest Release

Below are the release notes for the latest ODPi Egeria release:

<<<<<<< HEAD
 * [Release 2.4](release-notes-2-4.md) - October 2020
    * Integration Daemon
=======
* [Release 2.5](release-notes-2-5.md) - November 2020
  * Integration Server
  * User Interface improvements
  * Additional tests
  * Bug fixes
  * Dependency updates

 
## Older Releases

* [Release 2.4](release-notes-2-4.md) - October 2020
    * Integration Server
>>>>>>> 192feef5
    * User Interface improvements
    * Additional tests
    * Bug fixes
    * Dependency updates

<<<<<<< HEAD
## Older Releases

=======
>>>>>>> 192feef5
* [Release 2.3](release-notes-2-3.md) - September 2020
    * Presentation Server User Interface
    * Bug fixes
    * Dependency updates

* [Release 2.2](release-notes-2-2.md) - August 2020
    * Bug fixes
    * Dependency updates

 * [Release 2.1](release-notes-2-1.md) - July 2020
    * Bug fixes
    * Dependency updates

 * [Release 2.0](release-notes-2-0.md) - June 2020
    * https security for server chassis
    * encrypted file connector
    * Bug fixes
    * Dependency updates

* [Release 1.8](release-notes-1-8.md) - May 2020
    * Additional tutorial content in the form of the Egeria Dojo
    * Repository explorer usability and functionality improvements
    * Improved packaging for samples and utilities
    * reliability improvement for Kafka connector
    * metrics and monitoring using spring boot actuator and adding prometheus support
    * Bug fixes
    * Dependency updates
    
* [Release 1.7](release-notes-1-7.md) - April 2020
    * Bug fixes
    
* [Release 1.6](release-notes-1-6.md) - March 2020
    * Audit Log Framework (ALF) technical preview
    * Repository Explorer (TEX) 

* [Release 1.5 (February 2020)](release-notes-1-5.md) 
    * Metadata de-duplication identification and notification
    * Data Engine OMAS Technical Preview
    * Data Engine Proxy Server Technical Preview
    
* [Release 1.4 (January 2020)](release-notes-1-4.md) 
    * Bug fixes, documentation
    
* [Release 1.3 (December 2019)](release-notes-1-3.md)
    * Conformance test suite improvements
    * Open Metadata Archives
    
* [Release 1.2 (November 2019)](release-notes-1-2.md)
    * Conformance test suite
    * Asset cataloging and consumption
    * Governance zones and metadata security
    * Open metadata archives

* [Release 1.1 (October 2019)](release-notes-1-1.md)
    * Multi-tenant OMAG Server Platform
    * JanusGraph based metadata repository

* [Release 1.0 (February 2019)](release-notes-1-0.md)
    * Peer-to-peer metadata exchange


## Future Releases

Our master branch is currently taking code for all future releases.
Many of the features are large and the teams integrate code for
partial function as soon as it is stable and has no impact on released function.
So you will see support for much more function than is officially released.
This way you can monitor and feedback on future items as they are developed.

The [Road map for Egeria](../open-metadata-publication/website/roadmap)
describes the end vision for Egeria and our current status.


## Reporting issues

If you discover an issue in the release you are using, we recommend
first upgrading to the latest available release.  If this does not
resolve the problem, please raise a new
[git issue](https://github.com/odpi/egeria).

You can also follow our discussions by joining the LF AI & Data Foundation Slack team.
Sign up at https://slack.lfai.foundation/ & join the
`egeria-discussions` channel.


----
License: [CC BY 4.0](https://creativecommons.org/licenses/by/4.0/),
Copyright Contributors to the ODPi Egeria project.<|MERGE_RESOLUTION|>--- conflicted
+++ resolved
@@ -22,13 +22,9 @@
 
 ## Latest Release
 
-Below are the release notes for the latest ODPi Egeria release:
+Below are the release notes for the latest Egeria release:
 
-<<<<<<< HEAD
- * [Release 2.4](release-notes-2-4.md) - October 2020
-    * Integration Daemon
-=======
-* [Release 2.5](release-notes-2-5.md) - November 2020
+* [Release 2.5](release-notes-2-5.md) - December 2020
   * Integration Server
   * User Interface improvements
   * Additional tests
@@ -38,39 +34,33 @@
  
 ## Older Releases
 
-* [Release 2.4](release-notes-2-4.md) - October 2020
-    * Integration Server
->>>>>>> 192feef5
+* [Release 2.4](release-notes-2-4.md) - November 2020
+    * Integration Daemon
     * User Interface improvements
     * Additional tests
     * Bug fixes
     * Dependency updates
 
-<<<<<<< HEAD
-## Older Releases
-
-=======
->>>>>>> 192feef5
-* [Release 2.3](release-notes-2-3.md) - September 2020
+* [Release 2.3](release-notes-2-3.md) - October 2020
     * Presentation Server User Interface
     * Bug fixes
     * Dependency updates
 
-* [Release 2.2](release-notes-2-2.md) - August 2020
+* [Release 2.2](release-notes-2-2.md) - September 2020
     * Bug fixes
     * Dependency updates
 
- * [Release 2.1](release-notes-2-1.md) - July 2020
+ * [Release 2.1](release-notes-2-1.md) - August 2020
     * Bug fixes
     * Dependency updates
 
- * [Release 2.0](release-notes-2-0.md) - June 2020
+ * [Release 2.0](release-notes-2-0.md) - July 2020
     * https security for server chassis
     * encrypted file connector
     * Bug fixes
     * Dependency updates
 
-* [Release 1.8](release-notes-1-8.md) - May 2020
+* [Release 1.8](release-notes-1-8.md) - June 2020
     * Additional tutorial content in the form of the Egeria Dojo
     * Repository explorer usability and functionality improvements
     * Improved packaging for samples and utilities
@@ -79,36 +69,36 @@
     * Bug fixes
     * Dependency updates
     
-* [Release 1.7](release-notes-1-7.md) - April 2020
+* [Release 1.7](release-notes-1-7.md) - May 2020
     * Bug fixes
     
-* [Release 1.6](release-notes-1-6.md) - March 2020
+* [Release 1.6](release-notes-1-6.md) - April 2020
     * Audit Log Framework (ALF) technical preview
     * Repository Explorer (TEX) 
 
-* [Release 1.5 (February 2020)](release-notes-1-5.md) 
+* [Release 1.5](release-notes-1-5.md) - March 2020
     * Metadata de-duplication identification and notification
     * Data Engine OMAS Technical Preview
     * Data Engine Proxy Server Technical Preview
     
-* [Release 1.4 (January 2020)](release-notes-1-4.md) 
+* [Release 1.4](release-notes-1-4.md) - February 2020
     * Bug fixes, documentation
     
-* [Release 1.3 (December 2019)](release-notes-1-3.md)
+* [Release 1.3](release-notes-1-3.md) -  January 2019
     * Conformance test suite improvements
     * Open Metadata Archives
     
-* [Release 1.2 (November 2019)](release-notes-1-2.md)
+* [Release 1.2](release-notes-1-2.md) - December 2019
     * Conformance test suite
     * Asset cataloging and consumption
     * Governance zones and metadata security
     * Open metadata archives
 
-* [Release 1.1 (October 2019)](release-notes-1-1.md)
+* [Release 1.1](release-notes-1-1.md) - November 2019
     * Multi-tenant OMAG Server Platform
     * JanusGraph based metadata repository
 
-* [Release 1.0 (February 2019)](release-notes-1-0.md)
+* [Release 1.0](release-notes-1-0.md) - February 2019
     * Peer-to-peer metadata exchange
 
 
