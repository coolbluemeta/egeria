<!-- SPDX-License-Identifier: CC-BY-4.0 -->
<!-- Copyright Contributors to the ODPi Egeria project. -->

# Release 2.8 (April 2021)

Release 2.8 adds:
* New support for event and property filtering for the open metadata server security connector
* Changes to metadata types
* New performance workbench for the CTS (technical preview)
* New interface for retrieving the complete history of a single metadata instance
* Splitting of CTS results into multiple smaller files

Details of these and other changes are in the sections that follow.

## Description of Changes

### Updates to the Open Metadata Security Connector

Before this release, the repository services support 3 filtering points for managing events for the OMRS Cohort Topic.

* Should an event be sent to the cohort
* Should an event be retrieved from the cohort
* Should a received event be stored in the local repository

These filtering points are set up in the configuration document of the server.
It is possible to specify rules to determine which types of events and which types of metadata elements are filtered out.
However this configuration provides no control to allow filtering of events for specific instances.

This release extends the metadata server security connector so it can be called at these same filter points.
This will be through optional interfaces that the security connector can choose to implement.

If the current rules are set up, they will still be executed. This change complements the existing filtering.

The server security connector also implements the repository security interface called when metadata is being
added/updated/deleted/retrieved through the APIs. Extending the security connector for event filtering means that it can make consistent decisions on the sharing of metadata through the cohorts and through the APIs.

##### Configuring the server security connector

Configuring the server security connector will not change with this feature.
If the connector needs custom attributes to select rule sets etc, these can be specified in the configuration properties.

See [https://egeria.odpi.org/open-metadata-implementation/admin-services/docs/user/configuring-the-server-security-connector.html](../open-metadata-implementation/admin-services/docs/user/configuring-the-server-security-connector.md).

##### Implementing the server security connector

The security server connector will have two new interfaces that it can implement: one for the cohort events and one for saving events to the local repository.

* The event interface will have two methods, one for sending and one for receiving. The parameters will include the cohort name and the event contents. It can return the event unchanged, return a modified event (eg with sensitive content removed) or return null to say that the event is filtered out.

* The event saving interface will receive the instance header and can return a boolean to indicate if the local repository should store it. If true is returned, the refresh event sequence is initiated. The repository connector then has the ultimate choice when the refreshed instance is returned from the home repository as to whether to store it or not.

There is a single instance of the connector in the server so it is able to maintain counts and cache rules etc. It can also be implemented as a facade to a proprietary service.

More information on the security connector can be found 
on this page:

[https://egeria.odpi.org/open-metadata-implementation/common-services/metadata-security/metadata-security-apis](../open-metadata-implementation/common-services/metadata-security/metadata-security-apis)

### Metadata Types

* Updates to the location types in [model 0025](../open-metadata-publication/website/open-metadata-types/0025-Locations.md):
   * Add the **mapProjection** property to the **FixedLocation** classification
   * Change the **address** property to **networkAddress** in the **CyberLocation** classification
   * Deprecated **HostLocation** in favor of the **AssetLocation** relationship 
   
* Deprecate the **RuntimeForProcess** relationship since it is superfluous - use **ServerAssetUse** since
  **Application** is a **SoftwareServerCapability**.
  See [model 0045](../open-metadata-publication/website/open-metadata-types/0045-Servers-and-Assets.md).

* Replace the **deployedImplementationType** property with the **businessCapabilityType** in the **BusinessCapability**
  since it is a more descriptive name.
  See [model 0440](../open-metadata-publication/website/open-metadata-types/0440-Organizational-Controls.md).

### Performance workbench

The performance workbench intends to test the response time of all repository (metadata collection) methods for the
technology under test. The volume of the test can be easily configured to also test scalability.

More information is available [in the workbench's documentation](../open-metadata-conformance-suite/docs/performance-workbench/README.md).

### Instance history interface

Two new (optional) methods have been introduced to the metadata collection interface:

* `getEntityDetailHistory`
* `getRelationshipHistory`

Both methods take the GUID of the instance for which to retrieve history, an optional range of times between which to
retrieve the historical versions (or if both are `null` to retrieve _all_ historical versions), and a set of paging
parameters.

If not implemented by a repository, these will simply throw `FunctionNotSupported` exceptions by default
to indicate that they are not implemented.

### CTS results output

Up to this release, the detailed results of a CTS run could only be be retrieved by pulling a huge
(100's of MB) file across the REST interface for the CTS. Aside from not typically working with most REST clients
(like Postman), this had the additional impact of a sudden huge hit on the JVM heap to serialize such a large JSON
structure (immediately grabbing ~1GB of the heap).

While this old interface still exists for backwards compatibility, the new default interface provided in this release
allows users to pull down just an overall summary of the results separately from the full detailed results, and the
detailed results are now broken down into separate files by profile and test case: each of which can therefore be
retrieved individually.

(So, for example, if you see from the summary that only 1-2 profiles are not conformant, you can retrieve just the
details for those profiles rather than all details.)

<<<<<<< HEAD
=======
### Changes to deployment of the Polymer based UI

In previous releases, a zuul router component was used within the UI server chassis to route requests
for static content to a separate server.

In this release any routing needs to be setup externally, for example by placing a nginx proxy in front of both the ui
chassis and static content server. This is now done by our docker-compose environment & helm charts so to access
the UI you need to go to the nginx proxy. Further summary information can be found in the documentation for those assets.

>>>>>>> 5d4f1402
### Bug fixes and other updates

* Additional Bug Fixes
* Dependency Updates

For details on both see the commit history in GitHub.

## Known Issues

* It is recommended to use a chromium-based browser such as Google Chrome or Microsoft Edge, or Apple Safari for the Egeria React UI. Some parts of the UI experience such as Dino currently experience problems with Firefox. See [odpi/egeria-react-ui#96](https://github.com/odpi/egeria-react-ui/issues/96) .
* Egeria source code currently fails to build on Windows natively. Please use Linux, MacOS, or compile under WSL/WSL2 on Windows. See [#4917](https://github.com/odpi/egeria/issues/4917)
* Several Java samples fail (governance, admin) - [#4656](https://github.com/odpi/egeria/issues/4656),  [#4662](https://github.com/odpi/egeria/issues/4656),  [#4056](https://github.com/odpi/egeria/issues/4056)
* The React UI used by the helm charts and compose is based on react UI release 2.7.0 due to layout issues found with 2.8.0. See  [#5022](https://github.com/odpi/egeria/issues/5022)
* The platform services notebook may fail to query servers correctly. See [#5023](https://github.com/odpi/egeria/issues/5023)
* The building a data catalog notebook may fail if run quickly. See [#2688](https://github.com/odpi/egeria/issues/2688)
* The data curation notebook is incomplete and still being developed. The final steps may fail to work in a container environment. See [#5021](https://github.com/odpi/egeria/issues/5021)

# Egeria Implementation Status at Release 2.8

![Egeria Implementation Status](../open-metadata-publication/website/roadmap/functional-organization-showing-implementation-status-for-2.8.png#pagewidth)

Link to Egeria's [Roadmap](../open-metadata-publication/website/roadmap) for more details about the
Open Metadata and Governance vision, strategy and content.


# Further Help and Support

As part of the Linux AI & Data Foundation, our slack channels have moved to the [LF AI & Data Slack workspace](slack.lfaidata.foundation), and our mailing lists can now be found at https://lists.lfaidata.foundation/groups

Continue to use these resources, along with GitHub to report bugs or ask questions.

----
* Return to [Release Notes](.)
   
----
License: [CC BY 4.0](https://creativecommons.org/licenses/by/4.0/),
Copyright Contributors to the ODPi Egeria project.<|MERGE_RESOLUTION|>--- conflicted
+++ resolved
@@ -107,8 +107,6 @@
 (So, for example, if you see from the summary that only 1-2 profiles are not conformant, you can retrieve just the
 details for those profiles rather than all details.)
 
-<<<<<<< HEAD
-=======
 ### Changes to deployment of the Polymer based UI
 
 In previous releases, a zuul router component was used within the UI server chassis to route requests
@@ -118,7 +116,6 @@
 chassis and static content server. This is now done by our docker-compose environment & helm charts so to access
 the UI you need to go to the nginx proxy. Further summary information can be found in the documentation for those assets.
 
->>>>>>> 5d4f1402
 ### Bug fixes and other updates
 
 * Additional Bug Fixes
