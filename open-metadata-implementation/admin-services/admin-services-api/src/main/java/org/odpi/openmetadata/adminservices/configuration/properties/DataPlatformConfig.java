/* SPDX-License-Identifier: Apache-2.0 */
/* Copyright Contributors to the ODPi Egeria project. */
package org.odpi.openmetadata.adminservices.configuration.properties;

import org.odpi.openmetadata.frameworks.connectors.properties.beans.Connection;

import java.util.List;
import java.util.Map;


/**
 * The Data platform config class provides the configuration properties for the data-platform-services.
 */
public class DataPlatformConfig extends AdminServicesConfigHeader
{

    /* Properties needed to call the access service REST APIs */
    private String      dataPlatformServerURL;
    private String      dataPlatformServerName;

    private String      dataPlatformConnectionProvider   = null;
    private Connection  dataPlatformConnection = null;
    private String      dataPlatformGUID = null;

    /* Connection for topic that send out topics */
    private String      dataPlatformServiceOutTopicName;
    private Connection  dataPlatformServiceOutTopic;

    /* Properties for a data platform  */
    private Map<String, Object> dataPlatformConfig = null;


    /**
     * Default Constructor
     */
    public DataPlatformConfig()
    {
    }

    /**
<<<<<<< HEAD
     * Default Constructor
     */
    public DataPlatformConfig(String dataPlatformServerURL, String dataPlatformServerName, String dataPlatformConnectionProvider, Connection dataPlatformConnection, String dataPlatformGUID, String dataPlatformServiceOutTopicName) {
        this.dataPlatformServerURL = dataPlatformServerURL;
        this.dataPlatformServerName = dataPlatformServerName;
        this.dataPlatformConnectionProvider = dataPlatformConnectionProvider;
        this.dataPlatformConnection = dataPlatformConnection;
        this.dataPlatformGUID = dataPlatformGUID;
        this.dataPlatformServiceOutTopicName = dataPlatformServiceOutTopicName;
    }

    /**
     * Copy/clone constructor
=======
     * Constructor to set up properties in one go
>>>>>>> e0563a69
     *
     * @param template header
     * @param dataPlatformServerURL url
     * @param dataPlatformServerName server name
     * @param dataPlatformGUID unique identifier of the data platform
     * @param dataPlatformConnection connection to data platform
     * @param dataPlatformServerOutTopicName Data Platform Services out topic name
     * @param dataPlatformServerOutTopic Data Platform Services out topic connection
     */
<<<<<<< HEAD
    public DataPlatformConfig(AdminServicesConfigHeader template, String dataPlatformServerURL, String dataPlatformServerName, String dataPlatformConnectionProvider, Connection dataPlatformConnection, String dataPlatformGUID, String dataPlatformServiceOutTopicName) {
=======
    public DataPlatformConfig(AdminServicesConfigHeader template,
                              String                    dataPlatformServerURL,
                              String                    dataPlatformServerName,
                              String                    dataPlatformGUID,
                              Connection                dataPlatformConnection,
                              String                    dataPlatformServerOutTopicName,
                              Connection                dataPlatformServerOutTopic)
    {
>>>>>>> e0563a69
        super(template);
        this.dataPlatformServerURL = dataPlatformServerURL;
        this.dataPlatformServerName = dataPlatformServerName;
        this.dataPlatformConnectionProvider = dataPlatformConnectionProvider;
        this.dataPlatformConnection = dataPlatformConnection;
        this.dataPlatformGUID = dataPlatformGUID;
        this.dataPlatformServiceOutTopicName = dataPlatformServiceOutTopicName;
    }

    public String getDataPlatformServerURL() {
        return dataPlatformServerURL;
    }

    public void setDataPlatformServerURL(String dataPlatformServerURL) {
        this.dataPlatformServerURL = dataPlatformServerURL;
    }

    public String getDataPlatformServerName() {
        return dataPlatformServerName;
    }

    public void setDataPlatformServerName(String dataPlatformServerName) {
        this.dataPlatformServerName = dataPlatformServerName;
    }

    public String getDataPlatformConnectionProvider() {
        return dataPlatformConnectionProvider;
    }

    public void setDataPlatformConnectionProvider(String dataPlatformConnectionProvider) {
        this.dataPlatformConnectionProvider = dataPlatformConnectionProvider;
    }

    public Connection getDataPlatformConnection() {
        return dataPlatformConnection;
    }

    public void setDataPlatformConnection(Connection dataPlatformConnection) {
        this.dataPlatformConnection = dataPlatformConnection;
    }

    public String getDataPlatformGUID() {
        return dataPlatformGUID;
    }

    public void setDataPlatformGUID(String dataPlatformGUID) {
        this.dataPlatformGUID = dataPlatformGUID;
    }

    public String getDataPlatformServiceOutTopicName() {
        return dataPlatformServiceOutTopicName;
    }

    public void setDataPlatformServiceOutTopicName(String dataPlatformServiceOutTopicName) {
        this.dataPlatformServiceOutTopicName = dataPlatformServiceOutTopicName;
    }

    public Connection getDataPlatformServiceOutTopic() {
        return dataPlatformServiceOutTopic;
    }

    public void setDataPlatformServiceOutTopic(Connection dataPlatformServiceOutTopic) {
        this.dataPlatformServiceOutTopic = dataPlatformServiceOutTopic;
    }

    public Map<String, Object> getDataPlatformConfig() {
        return dataPlatformConfig;
    }

    public void setDataPlatformConfig(Map<String, Object> dataPlatformConfig) {
        this.dataPlatformConfig = dataPlatformConfig;
    }

    /**
     * Convert all properties to a string.
     *
     * @return string description of object
     */
    @Override
    public String toString() {
        return "DataPlatformConfig{" +
                "dataPlatformServerURL='" + dataPlatformServerURL + '\'' +
                ", dataPlatformServerName='" + dataPlatformServerName + '\'' +
                ", dataPlatformConnectionProvider='" + dataPlatformConnectionProvider + '\'' +
                ", dataPlatformConnection=" + dataPlatformConnection +
                ", dataPlatformGUID='" + dataPlatformGUID + '\'' +
                ", dataPlatformServiceOutTopicName='" + dataPlatformServiceOutTopicName + '\'' +
                ", dataPlatformServiceOutTopic=" + dataPlatformServiceOutTopic +
                ", dataPlatformConfig=" + dataPlatformConfig +
                "} " + super.toString();
    }
}<|MERGE_RESOLUTION|>--- conflicted
+++ resolved
@@ -38,7 +38,6 @@
     }
 
     /**
-<<<<<<< HEAD
      * Default Constructor
      */
     public DataPlatformConfig(String dataPlatformServerURL, String dataPlatformServerName, String dataPlatformConnectionProvider, Connection dataPlatformConnection, String dataPlatformGUID, String dataPlatformServiceOutTopicName) {
@@ -51,31 +50,11 @@
     }
 
     /**
-     * Copy/clone constructor
-=======
      * Constructor to set up properties in one go
->>>>>>> e0563a69
      *
-     * @param template header
-     * @param dataPlatformServerURL url
-     * @param dataPlatformServerName server name
-     * @param dataPlatformGUID unique identifier of the data platform
-     * @param dataPlatformConnection connection to data platform
-     * @param dataPlatformServerOutTopicName Data Platform Services out topic name
-     * @param dataPlatformServerOutTopic Data Platform Services out topic connection
+     * @param template object to copy
      */
-<<<<<<< HEAD
     public DataPlatformConfig(AdminServicesConfigHeader template, String dataPlatformServerURL, String dataPlatformServerName, String dataPlatformConnectionProvider, Connection dataPlatformConnection, String dataPlatformGUID, String dataPlatformServiceOutTopicName) {
-=======
-    public DataPlatformConfig(AdminServicesConfigHeader template,
-                              String                    dataPlatformServerURL,
-                              String                    dataPlatformServerName,
-                              String                    dataPlatformGUID,
-                              Connection                dataPlatformConnection,
-                              String                    dataPlatformServerOutTopicName,
-                              Connection                dataPlatformServerOutTopic)
-    {
->>>>>>> e0563a69
         super(template);
         this.dataPlatformServerURL = dataPlatformServerURL;
         this.dataPlatformServerName = dataPlatformServerName;
