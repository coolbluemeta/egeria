/* SPDX-License-Identifier: Apache 2.0 */
/* Copyright Contributors to the ODPi Egeria project. */
package org.odpi.openmetadata.adminservices;

import org.odpi.openmetadata.adminservices.configuration.OMAGViewServiceRegistration;
<<<<<<< HEAD
=======
import org.odpi.openmetadata.adminservices.configuration.properties.IntegrationViewServiceConfig;
import org.odpi.openmetadata.adminservices.configuration.properties.OMAGServerClientConfig;
>>>>>>> 763fda43
import org.odpi.openmetadata.adminservices.configuration.properties.OMAGServerConfig;
import org.odpi.openmetadata.adminservices.configuration.properties.SolutionViewServiceConfig;
import org.odpi.openmetadata.adminservices.configuration.properties.ViewServiceConfig;
import org.odpi.openmetadata.adminservices.configuration.registration.CommonServicesDescription;
import org.odpi.openmetadata.adminservices.configuration.registration.ServiceOperationalStatus;
import org.odpi.openmetadata.adminservices.configuration.registration.ViewServiceRegistration;
import org.odpi.openmetadata.adminservices.ffdc.exception.OMAGConfigurationErrorException;
import org.odpi.openmetadata.adminservices.ffdc.exception.OMAGInvalidParameterException;
import org.odpi.openmetadata.adminservices.ffdc.exception.OMAGNotAuthorizedException;
import org.odpi.openmetadata.adminservices.rest.ViewServicesResponse;
import org.odpi.openmetadata.commonservices.ffdc.RESTCallLogger;
import org.odpi.openmetadata.commonservices.ffdc.RESTCallToken;
import org.odpi.openmetadata.commonservices.ffdc.rest.RegisteredOMAGService;
import org.odpi.openmetadata.commonservices.ffdc.rest.RegisteredOMAGServicesResponse;
import org.odpi.openmetadata.commonservices.ffdc.rest.VoidResponse;
import org.slf4j.LoggerFactory;

import java.util.ArrayList;
import java.util.Date;
import java.util.List;

/**
 * OMAGServerAdminForViewServices provides the server-side support for the services that add view services
 * configuration to an OMAG Server.
 */
public class OMAGServerAdminForViewServices
{
    private static RESTCallLogger restCallLogger = new RESTCallLogger(LoggerFactory.getLogger(OMAGServerAdminForViewServices.class),
                                                                      CommonServicesDescription.ADMIN_OPERATIONAL_SERVICES.getServiceName());

    private OMAGServerAdminStoreServices configStore = new OMAGServerAdminStoreServices();
    private OMAGServerErrorHandler errorHandler = new OMAGServerErrorHandler();
    private OMAGServerExceptionHandler exceptionHandler = new OMAGServerExceptionHandler();


    /**
     * Default constructor
     */
    public OMAGServerAdminForViewServices()
    {
    }


    /**
     * Return the list of view services that are configured for this server.
     *
     * @param userId     calling user
     * @param serverName name of server
     * @return list of view service descriptions
     */
    public RegisteredOMAGServicesResponse getConfiguredViewServices(String userId,
                                                                    String serverName)
    {
        final String methodName = "getConfiguredViewServices";

        RESTCallToken token = restCallLogger.logRESTCall(serverName, userId, methodName);

        RegisteredOMAGServicesResponse response = new RegisteredOMAGServicesResponse();

        try
        {
            /*
             * Validate and set up the userName and server name.
             */
            errorHandler.validateServerName(serverName, methodName);
            errorHandler.validateUserId(userId, serverName, methodName);

            OMAGServerConfig serverConfig = configStore.getServerConfig(userId, serverName, methodName);

            /*
             * Get the list of View Services configured in this server.
             */
            List<ViewServiceConfig> viewServiceConfigList = serverConfig.getViewServicesConfig();

            /*
             * Set up the available view services.
             */
            if ((viewServiceConfigList != null) && (!viewServiceConfigList.isEmpty()))
            {
                List<RegisteredOMAGService> services = new ArrayList<>();
                for (ViewServiceConfig viewServiceConfig : viewServiceConfigList)
                {
                    if (viewServiceConfig != null)
                    {
                        if (viewServiceConfig.getViewServiceOperationalStatus() == ServiceOperationalStatus.ENABLED)
                        {
                            RegisteredOMAGService service = new RegisteredOMAGService();
                            service.setServiceName(viewServiceConfig.getViewServiceFullName());
                            service.setServiceDescription(viewServiceConfig.getViewServiceDescription());
                            service.setServiceURLMarker(viewServiceConfig.getViewServiceURLMarker());
                            service.setServiceWiki(viewServiceConfig.getViewServiceWiki());
                            services.add(service);
                        }
                    }
                }

                if (!services.isEmpty())
                {
                    response.setServices(services);
                }
            }
        }
        catch (OMAGInvalidParameterException error)
        {
            exceptionHandler.captureInvalidParameterException(response, error);
        }
        catch (OMAGNotAuthorizedException error)
        {
            exceptionHandler.captureNotAuthorizedException(response, error);
        }
        catch (Throwable error)
        {
            exceptionHandler.capturePlatformRuntimeException(serverName, methodName, response, error);
        }

        restCallLogger.logRESTCallReturn(token, response.toString());

        return response;
    }


    /**
     * Return the view services configuration for this server.
     *
     * @param userId     calling user
     * @param serverName name of server
     * @return view services response
     */
    public ViewServicesResponse getViewServicesConfiguration(String userId,
                                                             String serverName)
    {
        final String methodName = "getViewServicesConfiguration";

        RESTCallToken token = restCallLogger.logRESTCall(serverName, userId, methodName);

        ViewServicesResponse response = new ViewServicesResponse();

        try
        {
            /*
             * Validate and set up the userName and server name.
             */
            errorHandler.validateServerName(serverName, methodName);
            errorHandler.validateUserId(userId, serverName, methodName);

            OMAGServerConfig serverConfig = configStore.getServerConfig(userId, serverName, methodName);

            /*
             * Get the list of View Services configured in this server.
             */
            List<ViewServiceConfig> viewServiceConfigList = serverConfig.getViewServicesConfig();

            /*
             * Set up the available view services.
             */
            if ((viewServiceConfigList != null) && (!viewServiceConfigList.isEmpty()))
            {
                List<ViewServiceConfig> services = new ArrayList<>();

                for (ViewServiceConfig viewServiceConfig : viewServiceConfigList)
                {
                    if (viewServiceConfig != null)
                    {
                        if (viewServiceConfig.getViewServiceOperationalStatus() == ServiceOperationalStatus.ENABLED)
                        {
                            services.add(viewServiceConfig);
                        }
                    }
                }

                if (!services.isEmpty())
                {
                    response.setServices(services);
                }
            }
        }
        catch (OMAGInvalidParameterException error)
        {
            exceptionHandler.captureInvalidParameterException(response, error);
        }
        catch (OMAGNotAuthorizedException error)
        {
            exceptionHandler.captureNotAuthorizedException(response, error);
        }
        catch (Throwable error)
        {
            exceptionHandler.capturePlatformRuntimeException(serverName, methodName, response, error);
        }

        restCallLogger.logRESTCallReturn(token, response.toString());

        return response;
    }


    /**
     * Configure a single view service.
     *
     * @param userId             user that is issuing the request.
     * @param serverName         local server name.
     * @param serviceURLMarker   view service name used in URL
     * @param requestedViewServiceConfig  view service config
     * @return void response or
     * OMAGNotAuthorizedException the supplied userId is not authorized to issue this command or
     * OMAGConfigurationErrorException the event bus has not been configured or
     * OMAGInvalidParameterException invalid serverName parameter.
     */
    public VoidResponse configureViewService(String            userId,
                                             String            serverName,
                                             String            serviceURLMarker,
                                             ViewServiceConfig requestedViewServiceConfig)
    {
        final String methodName = "configureViewService";

        RESTCallToken token = restCallLogger.logRESTCall(serverName, userId, methodName);

        VoidResponse response = new VoidResponse();

        try
        {
            /*
             * Validate and set up the userName and server name.
             */
            errorHandler.validateServerName(serverName, methodName);
            errorHandler.validateUserId(userId, serverName, methodName);
            errorHandler.validateOMAGServerClientConfig(serverName, requestedViewServiceConfig, methodName);

            OMAGServerConfig serverConfig = configStore.getServerConfig(userId, serverName, methodName);

            List<ViewServiceConfig> viewServiceConfigList = serverConfig.getViewServicesConfig();


            /*
             * Get the registration information for this view service.
             */
            ViewServiceRegistration viewServiceRegistration = OMAGViewServiceRegistration.getViewServiceRegistration(serviceURLMarker);

            errorHandler.validateViewServiceIsRegistered(viewServiceRegistration, serviceURLMarker, serverName, methodName);

            viewServiceConfigList = this.updateViewServiceConfig(createViewServiceConfig(viewServiceRegistration,
                                                                                         requestedViewServiceConfig),
                                                                 viewServiceConfigList);

            this.storeViewServicesConfig(userId, serverName, serviceURLMarker, viewServiceConfigList, methodName);


        }
        catch (OMAGInvalidParameterException error)
        {
            exceptionHandler.captureInvalidParameterException(response, error);
        }
        catch (OMAGConfigurationErrorException error)
        {
            exceptionHandler.captureConfigurationErrorException(response, error);
        }
        catch (OMAGNotAuthorizedException error)
        {
            exceptionHandler.captureNotAuthorizedException(response, error);
        }
        catch (Throwable error)
        {
            exceptionHandler.capturePlatformRuntimeException(serverName, methodName, response, error);
        }

        restCallLogger.logRESTCallReturn(token, response.toString());

        return response;
    }


    /**
     * Enable all view services that are registered with this server platform.   The configuration properties
     * for each view service can be changed from their default using setViewServicesConfig operation.
     *
     * @param userId       user that is issuing the request.
     * @param serverName   local server name.
     * @param requestedViewServiceConfig  requested View Service Config containing the OMAGServerName and OMAGServerRootPlatformURL
     * @return void response or
     * OMAGNotAuthorizedException the supplied userId is not authorized to issue this command or
     * OMAGConfigurationErrorException the event bus has not been configured or
     * OMAGInvalidParameterException invalid serverName parameter.
     */
    public VoidResponse configureAllViewServices(String            userId,
                                                 String            serverName,
                                                 ViewServiceConfig requestedViewServiceConfig)
    {
        final String methodName = "configureViewServices";

        RESTCallToken token = restCallLogger.logRESTCall(serverName, userId, methodName);
        VoidResponse response = new VoidResponse();

        try
        {
            /*
             * Validate and set up the userName and server name.
             */
            errorHandler.validateServerName(serverName, methodName);
            errorHandler.validateUserId(userId, serverName, methodName);
            errorHandler.validateOMAGServerClientConfig(serverName, requestedViewServiceConfig, methodName);

            List<ViewServiceConfig> viewServiceConfigList = new ArrayList<>();

            /*
             * Get the list of View Services implemented in this server.
             */
            List<ViewServiceRegistration> viewServiceRegistrationList = OMAGViewServiceRegistration.getViewServiceRegistrationList();

            /*
             * Set up the available view services.
             */
            if (! viewServiceRegistrationList.isEmpty())
            {
                for (ViewServiceRegistration registration : viewServiceRegistrationList)
                {
                    if (registration != null)
                    {
                        if (registration.getViewServiceOperationalStatus() == ServiceOperationalStatus.ENABLED)
                        {
                            viewServiceConfigList.add(createViewServiceConfig(registration, requestedViewServiceConfig));
                        }
                    }
                }

            }

            if (viewServiceConfigList.isEmpty())
            {
                viewServiceConfigList = null;
            }

            this.storeViewServicesConfig(userId, serverName, null, viewServiceConfigList, methodName);
        }
        catch (OMAGInvalidParameterException error)
        {
            exceptionHandler.captureInvalidParameterException(response, error);
        }
        catch (OMAGNotAuthorizedException error)
        {
            exceptionHandler.captureNotAuthorizedException(response, error);
        }
        catch (Throwable  error)
        {
            exceptionHandler.capturePlatformRuntimeException(serverName, methodName, response, error);
        }

        restCallLogger.logRESTCallReturn(token, response.toString());

        return response;
    }


    /**
     * Set up the configuration for a single view service.
     *
     * @param registration registration information about the service.
     * @param requestedViewServiceConfig requested view service config
     * @return newly created config object
     */
    private ViewServiceConfig createViewServiceConfig(ViewServiceRegistration    registration,
                                                      ViewServiceConfig          requestedViewServiceConfig)
    {
<<<<<<< HEAD
        ViewServiceConfig viewServiceConfig = new ViewServiceConfig(registration);

        viewServiceConfig.setViewServiceOptions(requestedViewServiceConfig.getViewServiceOptions());
        viewServiceConfig.setOMAGServerPlatformRootURL(requestedViewServiceConfig.getOMAGServerPlatformRootURL());
        viewServiceConfig.setOMAGServerName(requestedViewServiceConfig.getOMAGServerName());
=======

        ViewServiceConfig viewServiceConfig = null;

        if (requestedViewServiceConfig instanceof IntegrationViewServiceConfig) {
            /*
             * The requested configuration is for an Integration View Service
             */
            IntegrationViewServiceConfig requestedIntegrationViewServiceConfig = (IntegrationViewServiceConfig)requestedViewServiceConfig;
            IntegrationViewServiceConfig createdViewServiceConfig = new IntegrationViewServiceConfig(registration);
            createdViewServiceConfig.setResourceEndpoints(requestedIntegrationViewServiceConfig.getResourceEndpoints());
            viewServiceConfig = (ViewServiceConfig) createdViewServiceConfig;
        }
        else if (requestedViewServiceConfig instanceof SolutionViewServiceConfig) {
            /*
             * The requested configuration is for a Solution View Service
             */
            SolutionViewServiceConfig requestedSolutionViewServiceConfig = (SolutionViewServiceConfig)requestedViewServiceConfig;
            SolutionViewServiceConfig createdViewServiceConfig = new SolutionViewServiceConfig(registration);
            createdViewServiceConfig.setOMAGServerPlatformRootURL(requestedSolutionViewServiceConfig.getOMAGServerPlatformRootURL());
            createdViewServiceConfig.setOMAGServerName(requestedSolutionViewServiceConfig.getOMAGServerName());
            viewServiceConfig = (ViewServiceConfig) createdViewServiceConfig;
        }
        else {
            /*
             * Assume that the requested configuration is a vanilla view service configuration
             */
            ViewServiceConfig createdViewServiceConfig = new ViewServiceConfig(registration);
            createdViewServiceConfig.setOMAGServerPlatformRootURL(requestedViewServiceConfig.getOMAGServerPlatformRootURL());
            createdViewServiceConfig.setOMAGServerName(requestedViewServiceConfig.getOMAGServerName());
            viewServiceConfig = createdViewServiceConfig;
        }

        /*
         * Always copy the view service options if any are present
         */
        Map<String, Object> viewOptions = requestedViewServiceConfig.getViewServiceOptions();
        viewServiceConfig.setViewServiceOptions(viewOptions);
>>>>>>> 763fda43

        return viewServiceConfig;
    }


    /**
     * Add/update the configuration for a single service in the configuration.
     *
     * @param viewServiceConfig configuration to add/change
     * @param currentList       current config (may be null)
     * @return updated list
     */
    private List<ViewServiceConfig> updateViewServiceConfig(ViewServiceConfig       viewServiceConfig,
                                                            List<ViewServiceConfig> currentList)
    {
        if (viewServiceConfig == null)
        {
            return currentList;
        }
        else
        {
            List<ViewServiceConfig> newList = new ArrayList<>();

            if (currentList != null)
            {
                for (ViewServiceConfig existingConfig : currentList)
                {
                    if (existingConfig != null)
                    {
                        if (viewServiceConfig.getViewServiceId() != existingConfig.getViewServiceId())
                        {
                            newList.add(existingConfig);
                        }
                    }
                }
            }

            newList.add(viewServiceConfig);

            if (newList.isEmpty())
            {
                return null;
            }

            return newList;
        }
    }


    /**
     * Disable the view services.  This removes all configuration for the view services
     * and disables the enterprise repository services.
     *
     * @param userId     user that is issuing the request.
     * @param serverName local server name.
     * @return void response or
     * OMAGNotAuthorizedException the supplied userId is not authorized to issue this command or
     * OMAGInvalidParameterException invalid serverName  parameter.
     */
    public VoidResponse clearAllViewServices(String userId,
                                             String serverName)
    {
        final String methodName = "clearAllViewServices";

        RESTCallToken token = restCallLogger.logRESTCall(serverName, userId, methodName);

        VoidResponse response = new VoidResponse();

        try
        {
            /*
             * Validate and set up the userName and server name.
             */
            errorHandler.validateServerName(serverName, methodName);
            errorHandler.validateUserId(userId, serverName, methodName);

            this.storeViewServicesConfig(userId, serverName, null, null, methodName);
        }
        catch (OMAGInvalidParameterException error)
        {
            exceptionHandler.captureInvalidParameterException(response, error);
        }
        catch (OMAGNotAuthorizedException error)
        {
            exceptionHandler.captureNotAuthorizedException(response, error);
        }
        catch (Throwable error)
        {
            exceptionHandler.capturePlatformRuntimeException(serverName, methodName, response, error);
        }

        restCallLogger.logRESTCallReturn(token, response.toString());

        return response;
    }


    /**
     * Set up the configuration for all of the open metadata view services (OMASs).  This overrides
     * the current values.
     *
     * @param userId             user that is issuing the request.
     * @param serverName         local server name.
     * @param viewServicesConfig list of configuration properties for each view service.
     * @return void response or
     * OMAGNotAuthorizedException  the supplied userId is not authorized to issue this command or
     * OMAGInvalidParameterException invalid serverName or viewServicesConfig parameter.
     */
    public VoidResponse setViewServicesConfig(String                  userId,
                                              String                  serverName,
                                              List<ViewServiceConfig> viewServicesConfig)
    {
        final String methodName = "setViewServicesConfig";

        RESTCallToken token = restCallLogger.logRESTCall(serverName, userId, methodName);

        VoidResponse response = storeViewServicesConfig(userId, serverName, null, viewServicesConfig, methodName);

        restCallLogger.logRESTCallReturn(token, response.toString());

        return response;

    }


    /**
     * Set up the configuration for all of the open metadata view services (OMASs).  This overrides
     * the current values.
     *
     * @param userId             user that is issuing the request.
     * @param serverName         local server name.
     * @param serviceURLMarker   identifier of specific view service
     * @param viewServicesConfig list of configuration properties for each view service.
     * @param methodName         calling method
     * @return void response or
     * OMAGNotAuthorizedException  the supplied userId is not authorized to issue this command or
     * OMAGInvalidParameterException invalid serverName or viewServicesConfig parameter.
     */
    private VoidResponse storeViewServicesConfig(String userId,
                                                 String serverName,
                                                 String                  serviceURLMarker,
                                                 List<ViewServiceConfig> viewServicesConfig,
                                                 String                  methodName)
    {

        VoidResponse response = new VoidResponse();

        try
        {
            errorHandler.validateServerName(serverName, methodName);
            errorHandler.validateUserId(userId, serverName, methodName);

            OMAGServerConfig serverConfig = configStore.getServerConfig(userId, serverName, methodName);

            List<String> configAuditTrail = serverConfig.getAuditTrail();

            if (configAuditTrail == null)
            {
                configAuditTrail = new ArrayList<>();
            }

            if (viewServicesConfig == null)
            {
                configAuditTrail.add(new Date().toString() + " " + userId + " removed configuration for view services.");
            }
            else if (serviceURLMarker == null)
            {
                configAuditTrail.add(new Date().toString() + " " + userId + " updated configuration for view services.");
            }
            else
            {
                configAuditTrail.add(new Date().toString() + " " + userId + " updated configuration for view service " + serviceURLMarker + ".");
            }

            serverConfig.setAuditTrail(configAuditTrail);

            serverConfig.setViewServicesConfig(viewServicesConfig);

            configStore.saveServerConfig(serverName, methodName, serverConfig);
        }
        catch (OMAGInvalidParameterException error)
        {
            exceptionHandler.captureInvalidParameterException(response, error);
        }
        catch (OMAGNotAuthorizedException error)
        {
            exceptionHandler.captureNotAuthorizedException(response, error);
        }
        catch (Throwable error)
        {
            exceptionHandler.capturePlatformRuntimeException(serverName, methodName, response, error);
        }

        return response;
    }
}<|MERGE_RESOLUTION|>--- conflicted
+++ resolved
@@ -3,11 +3,7 @@
 package org.odpi.openmetadata.adminservices;
 
 import org.odpi.openmetadata.adminservices.configuration.OMAGViewServiceRegistration;
-<<<<<<< HEAD
-=======
 import org.odpi.openmetadata.adminservices.configuration.properties.IntegrationViewServiceConfig;
-import org.odpi.openmetadata.adminservices.configuration.properties.OMAGServerClientConfig;
->>>>>>> 763fda43
 import org.odpi.openmetadata.adminservices.configuration.properties.OMAGServerConfig;
 import org.odpi.openmetadata.adminservices.configuration.properties.SolutionViewServiceConfig;
 import org.odpi.openmetadata.adminservices.configuration.properties.ViewServiceConfig;
@@ -28,6 +24,7 @@
 import java.util.ArrayList;
 import java.util.Date;
 import java.util.List;
+import java.util.Map;
 
 /**
  * OMAGServerAdminForViewServices provides the server-side support for the services that add view services
@@ -369,26 +366,20 @@
     private ViewServiceConfig createViewServiceConfig(ViewServiceRegistration    registration,
                                                       ViewServiceConfig          requestedViewServiceConfig)
     {
-<<<<<<< HEAD
-        ViewServiceConfig viewServiceConfig = new ViewServiceConfig(registration);
-
-        viewServiceConfig.setViewServiceOptions(requestedViewServiceConfig.getViewServiceOptions());
-        viewServiceConfig.setOMAGServerPlatformRootURL(requestedViewServiceConfig.getOMAGServerPlatformRootURL());
-        viewServiceConfig.setOMAGServerName(requestedViewServiceConfig.getOMAGServerName());
-=======
-
-        ViewServiceConfig viewServiceConfig = null;
-
-        if (requestedViewServiceConfig instanceof IntegrationViewServiceConfig) {
+        ViewServiceConfig viewServiceConfig;
+
+        if (requestedViewServiceConfig instanceof IntegrationViewServiceConfig)
+        {
             /*
              * The requested configuration is for an Integration View Service
              */
             IntegrationViewServiceConfig requestedIntegrationViewServiceConfig = (IntegrationViewServiceConfig)requestedViewServiceConfig;
             IntegrationViewServiceConfig createdViewServiceConfig = new IntegrationViewServiceConfig(registration);
             createdViewServiceConfig.setResourceEndpoints(requestedIntegrationViewServiceConfig.getResourceEndpoints());
-            viewServiceConfig = (ViewServiceConfig) createdViewServiceConfig;
-        }
-        else if (requestedViewServiceConfig instanceof SolutionViewServiceConfig) {
+            viewServiceConfig = createdViewServiceConfig;
+        }
+        else if (requestedViewServiceConfig instanceof SolutionViewServiceConfig)
+        {
             /*
              * The requested configuration is for a Solution View Service
              */
@@ -396,9 +387,10 @@
             SolutionViewServiceConfig createdViewServiceConfig = new SolutionViewServiceConfig(registration);
             createdViewServiceConfig.setOMAGServerPlatformRootURL(requestedSolutionViewServiceConfig.getOMAGServerPlatformRootURL());
             createdViewServiceConfig.setOMAGServerName(requestedSolutionViewServiceConfig.getOMAGServerName());
-            viewServiceConfig = (ViewServiceConfig) createdViewServiceConfig;
-        }
-        else {
+            viewServiceConfig =  createdViewServiceConfig;
+        }
+        else
+        {
             /*
              * Assume that the requested configuration is a vanilla view service configuration
              */
@@ -413,7 +405,6 @@
          */
         Map<String, Object> viewOptions = requestedViewServiceConfig.getViewServiceOptions();
         viewServiceConfig.setViewServiceOptions(viewOptions);
->>>>>>> 763fda43
 
         return viewServiceConfig;
     }
