--- conflicted
+++ resolved
@@ -63,17 +63,14 @@
             "Process with qualifiedName {0} was not found",
             "The system is unable to create a new ProcessHierarchy relation.",
             "Correct the code in the caller to provide the correct port qualified name."),
-<<<<<<< HEAD
-    DATA_FILE_NOT_PROVIDED(400, "OMAS-DATA-ENGINE-400-009",
-            "Missing payload to create DataFile and its Schema",
-            "The system is unable to create a new DataFile or subtype because of incorrect or missing payload.",
-            "Correct the code in the caller to provide the coherent payload. DataFile and/or Schema is null"),
-=======
     DATABASE_NOT_FOUND(400, "OMAS-DATA-ENGINE-400-009",
             "Database with qualifiedName {0} was not found",
             "The system is unable to create a new table attached to database",
             "Correct the code in the caller to provide the correct database qualified name."),
->>>>>>> afbb28b6
+    DATA_FILE_NOT_PROVIDED(400, "OMAS-DATA-ENGINE-400-010",
+            "Missing payload to create DataFile and its Schema",
+            "The system is unable to create a new DataFile or subtype because of incorrect or missing payload.",
+            "Correct the code in the caller to provide the coherent payload. DataFile and/or Schema is null"),
     UNABLE_TO_SEND_EVENT(500, "OMAS-DATA-ENGINE-500-001",
             "An unexpected exception occurred when sending an event through connector {0} to the Data Engine OMAS out topic.  The failing " +
                     "event was {1}, the exception was {2} with message {2}",
