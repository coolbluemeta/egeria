/* SPDX-License-Identifier: Apache-2.0 */
/* Copyright Contributors to the ODPi Egeria project. */
package org.odpi.openmetadata.accessservices.dataengine.client;

import org.odpi.openmetadata.accessservices.dataengine.connectors.intopic.DataEngineInTopicClientConnector;
import org.odpi.openmetadata.accessservices.dataengine.event.DataEngineEventType;
import org.odpi.openmetadata.accessservices.dataengine.event.DataEngineRegistrationEvent;
import org.odpi.openmetadata.accessservices.dataengine.event.DataFileEvent;
import org.odpi.openmetadata.accessservices.dataengine.event.DatabaseEvent;
import org.odpi.openmetadata.accessservices.dataengine.event.DatabaseSchemaEvent;
import org.odpi.openmetadata.accessservices.dataengine.event.DeleteEvent;
import org.odpi.openmetadata.accessservices.dataengine.event.LineageMappingsEvent;
import org.odpi.openmetadata.accessservices.dataengine.event.PortAliasEvent;
import org.odpi.openmetadata.accessservices.dataengine.event.PortImplementationEvent;
import org.odpi.openmetadata.accessservices.dataengine.event.ProcessEvent;
import org.odpi.openmetadata.accessservices.dataengine.event.ProcessHierarchyEvent;
import org.odpi.openmetadata.accessservices.dataengine.event.RelationalTableEvent;
import org.odpi.openmetadata.accessservices.dataengine.event.SchemaTypeEvent;
import org.odpi.openmetadata.accessservices.dataengine.ffdc.DataEngineErrorCode;
import org.odpi.openmetadata.accessservices.dataengine.model.DataFile;
import org.odpi.openmetadata.accessservices.dataengine.model.Database;
import org.odpi.openmetadata.accessservices.dataengine.model.DatabaseSchema;
import org.odpi.openmetadata.accessservices.dataengine.model.DeleteSemantic;
import org.odpi.openmetadata.accessservices.dataengine.model.LineageMapping;
import org.odpi.openmetadata.accessservices.dataengine.model.PortAlias;
import org.odpi.openmetadata.accessservices.dataengine.model.PortImplementation;
import org.odpi.openmetadata.accessservices.dataengine.model.Process;
import org.odpi.openmetadata.accessservices.dataengine.model.ProcessHierarchy;
import org.odpi.openmetadata.accessservices.dataengine.model.RelationalTable;
import org.odpi.openmetadata.accessservices.dataengine.model.SchemaType;
import org.odpi.openmetadata.accessservices.dataengine.model.SoftwareServerCapability;
import org.odpi.openmetadata.accessservices.dataengine.rest.FindRequestBody;
import org.odpi.openmetadata.commonservices.ffdc.rest.GUIDListResponse;
import org.odpi.openmetadata.frameworks.connectors.ffdc.ConnectorCheckedException;
import org.odpi.openmetadata.frameworks.connectors.ffdc.InvalidParameterException;
import org.odpi.openmetadata.repositoryservices.ffdc.exception.FunctionNotSupportedException;

import java.util.List;


/***
 * DataEngineEventClient implements Data Engine client side events interface using provided topic connector.
 * For more information see {@link DataEngineClient} interface definition.
 */
public class DataEngineEventClient implements DataEngineClient {

    private final DataEngineInTopicClientConnector topicConnector;
    private String externalSource;
    private DeleteSemantic deleteSemantic = DeleteSemantic.SOFT;

    /**
     * Constructor to create DataEngineEventClient with unauthenticated access to the server
     *
     * @param dataEngineInTopicClientConnector topic connector used to publish to InTopic
     */
    public DataEngineEventClient(DataEngineInTopicClientConnector dataEngineInTopicClientConnector) {
        this.topicConnector = dataEngineInTopicClientConnector;
    }

    public DeleteSemantic getDeleteSemantic() {
        return deleteSemantic;
    }

    public void setDeleteSemantic(DeleteSemantic deleteSemantic) {
        this.deleteSemantic = deleteSemantic;
    }

    @Override
    public String createOrUpdateProcess(String userId, Process process) throws InvalidParameterException, ConnectorCheckedException {
        ProcessEvent event = new ProcessEvent();
        event.setUserId(userId);
        event.setExternalSourceName(externalSource);
        event.setEventType(DataEngineEventType.PROCESS_EVENT);
        event.setProcess(process);

        topicConnector.sendEvent(event);

        //async interaction
        return null;
    }

    @Override
    public void deleteProcess(String userId, String qualifiedName, String guid) throws InvalidParameterException, ConnectorCheckedException {
        DeleteEvent event = new DeleteEvent();
        event.setUserId(userId);
        event.setExternalSourceName(externalSource);
        event.setEventType(DataEngineEventType.DELETE_PROCESS_EVENT);
        event.setQualifiedName(qualifiedName);
        event.setGuid(guid);
        event.setDeleteSemantic(deleteSemantic);

        topicConnector.sendEvent(event);
    }

    /**
     * {@inheritDoc}
     *
     * @throws InvalidParameterException the bean properties are invalid
     * @throws ConnectorCheckedException problem with the underlying connector (if used)
     */
    @Override
    public String createExternalDataEngine(String userId, SoftwareServerCapability softwareServerCapability) throws InvalidParameterException,
                                                                                                                    ConnectorCheckedException {
        DataEngineRegistrationEvent event = new DataEngineRegistrationEvent();
        event.setUserId(userId);
        event.setExternalSourceName(externalSource);
        event.setEventType(DataEngineEventType.DATA_ENGINE_REGISTRATION_EVENT);
        event.setSoftwareServerCapability(softwareServerCapability);

        topicConnector.sendEvent(event);

        //async interaction
        return null;
    }

    /**
     * {@inheritDoc}
     */
    @Override
    public void deleteExternalDataEngine(String userId, String qualifiedName, String guid) throws InvalidParameterException,
                                                                                                  ConnectorCheckedException {
        DeleteEvent event = getDeleteEvent(userId, qualifiedName, guid);
        event.setEventType(DataEngineEventType.DELETE_DATA_ENGINE_EVENT);

        topicConnector.sendEvent(event);
    }

    /**
     * {@inheritDoc}
     *
     * @throws InvalidParameterException the bean properties are invalid
     * @throws ConnectorCheckedException problem with the underlying connector (if used)
     */
    @Override
    public String createOrUpdateSchemaType(String userId, SchemaType schemaType) throws InvalidParameterException, ConnectorCheckedException {
        SchemaTypeEvent event = new SchemaTypeEvent();
        event.setUserId(userId);
        event.setExternalSourceName(externalSource);
        event.setEventType(DataEngineEventType.SCHEMA_TYPE_EVENT);
        event.setSchemaType(schemaType);

        topicConnector.sendEvent(event);

        //async interaction
        return null;
    }

    /**
     * {@inheritDoc}
     */
    @Override
    public void deleteSchemaType(String userId, String qualifiedName, String guid) throws InvalidParameterException, ConnectorCheckedException {
        DeleteEvent event = getDeleteEvent(userId, qualifiedName, guid);
        event.setEventType(DataEngineEventType.DELETE_SCHEMA_TYPE_EVENT);

        topicConnector.sendEvent(event);
    }

    /**
     * {@inheritDoc}
     *
     * @throws InvalidParameterException the bean properties are invalid
     * @throws ConnectorCheckedException problem with the underlying connector (if used)
     */
    @Override
    public String createOrUpdatePortImplementation(String userId, PortImplementation portImplementation, String processQualifiedName) throws
                                                                                                                                      InvalidParameterException,
                                                                                                                                      ConnectorCheckedException {
        PortImplementationEvent event = new PortImplementationEvent();
        event.setUserId(userId);
        event.setExternalSourceName(externalSource);
        event.setEventType(DataEngineEventType.PORT_IMPLEMENTATION_EVENT);
        event.setPortImplementation(portImplementation);
        event.setProcessQualifiedName(processQualifiedName);

        topicConnector.sendEvent(event);

        //async interaction
        return null;
    }

    /**
     * {@inheritDoc}
     */
    @Override
    public void deletePortImplementation(String userId, String qualifiedName, String guid) throws InvalidParameterException,
                                                                                                  ConnectorCheckedException {
        DeleteEvent event = getDeleteEvent(userId, qualifiedName, guid);
        event.setEventType(DataEngineEventType.DELETE_PORT_IMPLEMENTATION_EVENT);

        topicConnector.sendEvent(event);
    }

    /**
     * {@inheritDoc}
     *
     * @throws InvalidParameterException the bean properties are invalid
     * @throws ConnectorCheckedException problem with the underlying connector (if used)
     */
    @Override
    public String createOrUpdatePortAlias(String userId, PortAlias portAlias, String processQualifiedName) throws InvalidParameterException,
                                                                                                                  ConnectorCheckedException {

        PortAliasEvent event = new PortAliasEvent();
        event.setUserId(userId);
        event.setExternalSourceName(externalSource);
        event.setEventType(DataEngineEventType.PORT_ALIAS_EVENT);
        event.setPortAlias(portAlias);
        event.setProcessQualifiedName(processQualifiedName);

        topicConnector.sendEvent(event);

        //async interaction
        return null;
    }

    /**
     * {@inheritDoc}
     */
    @Override
    public void deletePortAlias(String userId, String qualifiedName, String guid) throws InvalidParameterException, ConnectorCheckedException {
        DeleteEvent event = getDeleteEvent(userId, qualifiedName, guid);
        event.setEventType(DataEngineEventType.DELETE_PORT_ALIAS_EVENT);

        topicConnector.sendEvent(event);
    }

    /**
     * {@inheritDoc}
     *
     * @throws InvalidParameterException the bean properties are invalid
     * @throws ConnectorCheckedException problem with the underlying connector (if used)
     */
    @Override
    public String addProcessHierarchy(String userId, ProcessHierarchy processHierarchy) throws InvalidParameterException, ConnectorCheckedException {

        ProcessHierarchyEvent event = new ProcessHierarchyEvent();
        event.setUserId(userId);
        event.setExternalSourceName(externalSource);
        event.setEventType(DataEngineEventType.PROCESS_HIERARCHY_EVENT);
        event.setProcessHierarchy(processHierarchy);

        topicConnector.sendEvent(event);

        //async interaction
        return null;
    }

    /**
     * {@inheritDoc}
     *
     * @throws InvalidParameterException the bean properties are invalid
     * @throws ConnectorCheckedException problem with the underlying connector (if used)
     */
    @Override
    public void addLineageMappings(String userId, List<LineageMapping> lineageMappings) throws InvalidParameterException, ConnectorCheckedException {

        LineageMappingsEvent event = new LineageMappingsEvent();
        event.setUserId(userId);
        event.setExternalSourceName(externalSource);
        event.setEventType(DataEngineEventType.LINEAGE_MAPPINGS_EVENT);
        event.setLineageMappings(lineageMappings);

        topicConnector.sendEvent(event);
    }

    /**
     * Sets external source system name using the data engine client
     *
     * @param externalSourceName Source system name
     */
    @Override
    public void setExternalSourceName(String externalSourceName) {
        this.externalSource = externalSourceName;
    }

    /**
     * Returns the name of the source system using data engine client
     *
     * @return Source system name
     */
    @Override
    public String getExternalSourceName() {
        return this.externalSource;
    }

    /**
     * {@inheritDoc}
     */
    @Override
    public String upsertDatabase(String userId, Database database) throws InvalidParameterException, ConnectorCheckedException {
        DatabaseEvent event = new DatabaseEvent();
        event.setUserId(userId);
        event.setExternalSourceName(externalSource);
        event.setEventType(DataEngineEventType.DATABASE_EVENT);
        event.setDatabase(database);

        topicConnector.sendEvent(event);

        //async interaction
        return null;
    }

    /**
     * {@inheritDoc}
     */
    @Override
    public String upsertDatabaseSchema(String userId, DatabaseSchema databaseSchema, String databaseQualifiedName,
                                       boolean incomplete) throws InvalidParameterException, ConnectorCheckedException {
        DatabaseSchemaEvent event = new DatabaseSchemaEvent();
        event.setUserId(userId);
        event.setExternalSourceName(externalSource);
<<<<<<< HEAD
        event.setEventType(DataEngineEventType.DATABASE_EVENT);
=======
        event.setEventType(DataEngineEventType.DATABASE_SCHEMA_EVENT);
>>>>>>> a3d51199
        event.setDatabaseSchema(databaseSchema);
        event.setDatabaseQualifiedName(databaseQualifiedName);
        event.setIncomplete(incomplete);

        topicConnector.sendEvent(event);

        //async interaction
        return null;
    }

    /**
     * {@inheritDoc}
     */
    @Override
    public String upsertRelationalTable(String userId, RelationalTable relationalTable, String databaseSchemaQualifiedName,
                                        boolean incomplete)
            throws InvalidParameterException, ConnectorCheckedException {
        RelationalTableEvent event = new RelationalTableEvent();
        event.setUserId(userId);
        event.setExternalSourceName(externalSource);
        event.setEventType(DataEngineEventType.RELATIONAL_TABLE_EVENT);
        event.setRelationalTable(relationalTable);
        event.setIncomplete(incomplete);
        event.setDatabaseSchemaQualifiedName(databaseSchemaQualifiedName);

        topicConnector.sendEvent(event);

        //async interaction
        return null;
    }

    /**
     * {@inheritDoc}
     */
    @Override
    public String upsertDataFile(String userId, DataFile dataFile, boolean incomplete) throws InvalidParameterException, ConnectorCheckedException {
        DataFileEvent event = new DataFileEvent();
        event.setUserId(userId);
        event.setExternalSourceName(externalSource);
        event.setEventType(DataEngineEventType.DATA_FILE_EVENT);
        event.setDataFile(dataFile);
        event.setIncomplete(incomplete);

        topicConnector.sendEvent(event);

        //async interaction
        return null;
    }

    /**
     * {@inheritDoc}
     */
    @Override
    public void deleteDatabase(String userId, String qualifiedName, String guid) throws InvalidParameterException, ConnectorCheckedException {
        DeleteEvent event = getDeleteEvent(userId, qualifiedName, guid);
        event.setEventType(DataEngineEventType.DELETE_DATABASE_EVENT);

        topicConnector.sendEvent(event);
    }

    /**
     * {@inheritDoc}
     */
    @Override
    public void deleteDatabaseSchema(String userId, String qualifiedName, String guid) throws InvalidParameterException, ConnectorCheckedException {
        DeleteEvent event = getDeleteEvent(userId, qualifiedName, guid);
        event.setEventType(DataEngineEventType.DELETE_DATABASE_SCHEMA_EVENT);

        topicConnector.sendEvent(event);
    }

    /**
     * {@inheritDoc}
     */
    @Override
    public void deleteRelationalTable(String userId, String qualifiedName, String guid) throws InvalidParameterException, ConnectorCheckedException {
        DeleteEvent event = getDeleteEvent(userId, qualifiedName, guid);
        event.setEventType(DataEngineEventType.DELETE_RELATIONAL_TABLE_EVENT);

        topicConnector.sendEvent(event);
    }

    /**
     * {@inheritDoc}
     */
    @Override
    public void deleteDataFile(String userId, String qualifiedName, String guid) throws InvalidParameterException, ConnectorCheckedException {
        DeleteEvent event = getDeleteEvent(userId, qualifiedName, guid);
        event.setEventType(DataEngineEventType.DELETE_DATA_FILE_EVENT);

        topicConnector.sendEvent(event);
    }

    /**
     * {@inheritDoc}
     */
    @Override
    public void deleteFolder(String userId, String qualifiedName, String guid) throws InvalidParameterException, ConnectorCheckedException {
        DeleteEvent event = getDeleteEvent(userId, qualifiedName, guid);
        event.setEventType(DataEngineEventType.DELETE_FOLDER_EVENT);

        topicConnector.sendEvent(event);
    }

    /**
     * {@inheritDoc}
     */
    @Override
    public void deleteConnection(String userId, String qualifiedName, String guid) throws InvalidParameterException, ConnectorCheckedException {
        DeleteEvent event = getDeleteEvent(userId, qualifiedName, guid);
        event.setEventType(DataEngineEventType.DELETE_CONNECTION_EVENT);

        topicConnector.sendEvent(event);
    }

    /**
     * {@inheritDoc}
     */
    @Override
    public void deleteEndpoint(String userId, String qualifiedName, String guid) throws InvalidParameterException, ConnectorCheckedException {
        DeleteEvent event = getDeleteEvent(userId, qualifiedName, guid);
        event.setEventType(DataEngineEventType.DELETE_ENDPOINT_EVENT);

        topicConnector.sendEvent(event);
    }

    /**
     * {@inheritDoc}
     */
    @Override
    public GUIDListResponse find(String userId, FindRequestBody findRequestBody) throws FunctionNotSupportedException {
        String methodName = "find";

        throw new FunctionNotSupportedException(DataEngineErrorCode.METHOD_NOT_IMPLEMENTED.getMessageDefinition(methodName),
                this.getClass().getName(), methodName);
    }

    private DeleteEvent getDeleteEvent(String userId, String qualifiedName, String guid) {
        DeleteEvent event = new DeleteEvent();
        event.setUserId(userId);
        event.setExternalSourceName(externalSource);
        event.setQualifiedName(qualifiedName);
        event.setGuid(guid);
        event.setDeleteSemantic(deleteSemantic);
        return event;
    }
}<|MERGE_RESOLUTION|>--- conflicted
+++ resolved
@@ -310,11 +310,7 @@
         DatabaseSchemaEvent event = new DatabaseSchemaEvent();
         event.setUserId(userId);
         event.setExternalSourceName(externalSource);
-<<<<<<< HEAD
-        event.setEventType(DataEngineEventType.DATABASE_EVENT);
-=======
         event.setEventType(DataEngineEventType.DATABASE_SCHEMA_EVENT);
->>>>>>> a3d51199
         event.setDatabaseSchema(databaseSchema);
         event.setDatabaseQualifiedName(databaseQualifiedName);
         event.setIncomplete(incomplete);
