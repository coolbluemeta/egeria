--- conflicted
+++ resolved
@@ -141,19 +141,11 @@
      * @throws UserNotAuthorizedException user not authorized to issue this request
      * @throws PropertyServerException problem accessing the property server
      */
-<<<<<<< HEAD
-    String createOrUpdateExternalDataEngine(String userId, String qualifiedName, String name, String description,
-                                            String type, String version, String patchLevel, String source) throws
+    String createExternalDataEngine(String userId, String qualifiedName, String name, String description,
+                                    String type, String version, String patchLevel, String source) throws
                                                                                                                  InvalidParameterException,
                                                                                                                  UserNotAuthorizedException,
                                                                                                                  PropertyServerException;
-=======
-    String createSoftwareServerCapability(String userId, String qualifiedName, String name, String description,
-                                          String type, String version, String patchLevel, String source) throws
-                                                                                                         InvalidParameterException,
-                                                                                                         UserNotAuthorizedException,
-                                                                                                         PropertyServerException;
->>>>>>> 0f3aac58
 
     /**
      * Create or update the software server capability entity
@@ -167,17 +159,10 @@
      * @throws UserNotAuthorizedException user not authorized to issue this request
      * @throws PropertyServerException problem accessing the property server
      */
-<<<<<<< HEAD
-    String createOrUpdateExternalDataEngine(String userId, SoftwareServerCapability softwareServerCapability) throws
-                                                                                                                    InvalidParameterException,
-                                                                                                                    UserNotAuthorizedException,
-                                                                                                                    PropertyServerException;
-=======
-    String createSoftwareServerCapability(String userId, SoftwareServerCapability softwareServerCapability) throws
-                                                                                                            InvalidParameterException,
-                                                                                                            UserNotAuthorizedException,
-                                                                                                            PropertyServerException;
->>>>>>> 0f3aac58
+    String createExternalDataEngine(String userId, SoftwareServerCapability softwareServerCapability) throws
+                                                                                                      InvalidParameterException,
+                                                                                                      UserNotAuthorizedException,
+                                                                                                      PropertyServerException;
 
     /**
      * Create or update the schema type entity, with the corresponding schema attributes and relationships
