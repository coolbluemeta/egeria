/* SPDX-License-Identifier: Apache 2.0 */
/* Copyright Contributors to the ODPi Egeria project. */
package org.odpi.openmetadata.accessservices.dataengine.server.admin;

import org.odpi.openmetadata.accessservices.dataengine.ffdc.DataEngineErrorCode;
import org.odpi.openmetadata.accessservices.dataengine.model.Attribute;
import org.odpi.openmetadata.accessservices.dataengine.model.Database;
import org.odpi.openmetadata.accessservices.dataengine.model.DatabaseSchema;
import org.odpi.openmetadata.accessservices.dataengine.model.Process;
import org.odpi.openmetadata.accessservices.dataengine.model.RelationalColumn;
import org.odpi.openmetadata.accessservices.dataengine.model.RelationalTable;
import org.odpi.openmetadata.accessservices.dataengine.model.SchemaType;
<<<<<<< HEAD
import org.odpi.openmetadata.accessservices.dataengine.model.Collection;
=======
import org.odpi.openmetadata.accessservices.dataengine.model.TransformationProject;
import org.odpi.openmetadata.accessservices.dataengine.server.converters.DatabaseColumnConverter;
import org.odpi.openmetadata.accessservices.dataengine.server.converters.DatabaseConverter;
import org.odpi.openmetadata.accessservices.dataengine.server.converters.DatabaseSchemaConverter;
import org.odpi.openmetadata.accessservices.dataengine.server.converters.DatabaseTableConverter;
>>>>>>> 4b0548a8
import org.odpi.openmetadata.accessservices.dataengine.server.converters.ProcessConverter;
import org.odpi.openmetadata.accessservices.dataengine.server.converters.SchemaAttributeConverter;
import org.odpi.openmetadata.accessservices.dataengine.server.converters.SchemaTypeConverter;
import org.odpi.openmetadata.accessservices.dataengine.server.converters.CollectionCoverter;
import org.odpi.openmetadata.accessservices.dataengine.server.handlers.DataEngineCommonHandler;
import org.odpi.openmetadata.accessservices.dataengine.server.handlers.DataEnginePortHandler;
import org.odpi.openmetadata.accessservices.dataengine.server.handlers.DataEngineProcessHandler;
import org.odpi.openmetadata.accessservices.dataengine.server.handlers.DataEngineRegistrationHandler;
import org.odpi.openmetadata.accessservices.dataengine.server.handlers.DataEngineRelationalDataHandler;
import org.odpi.openmetadata.accessservices.dataengine.server.handlers.DataEngineSchemaTypeHandler;
import org.odpi.openmetadata.accessservices.dataengine.server.handlers.DataEngineCollectionHandler;
import org.odpi.openmetadata.adminservices.configuration.registration.AccessServiceDescription;
import org.odpi.openmetadata.commonservices.generichandlers.AssetHandler;
import org.odpi.openmetadata.commonservices.generichandlers.OpenMetadataAPIGenericHandler;
import org.odpi.openmetadata.commonservices.generichandlers.RelationalDataHandler;
import org.odpi.openmetadata.commonservices.generichandlers.SchemaAttributeHandler;
import org.odpi.openmetadata.commonservices.generichandlers.SchemaTypeHandler;
import org.odpi.openmetadata.commonservices.multitenant.OMASServiceInstance;
import org.odpi.openmetadata.commonservices.multitenant.ffdc.exceptions.NewInstanceException;
import org.odpi.openmetadata.frameworks.auditlog.AuditLog;
import org.odpi.openmetadata.frameworks.connectors.properties.beans.Connection;
import org.odpi.openmetadata.repositoryservices.connectors.stores.metadatacollectionstore.repositoryconnector.OMRSRepositoryConnector;

import java.util.List;

/**
 * DataEngineServicesInstance caches references to OMRS objects for a specific server.
 * It is also responsible for registering itself in the instance map.
 */
public class DataEngineServicesInstance extends OMASServiceInstance {
    private static final AccessServiceDescription description = AccessServiceDescription.DATA_ENGINE_OMAS;

    private final DataEngineProcessHandler processHandler;
    private final DataEngineRegistrationHandler dataEngineRegistrationHandler;
    private final DataEngineSchemaTypeHandler dataEngineSchemaTypeHandler;
    private final DataEngineCollectionHandler dataEngineCollectionHandler;
    private final DataEnginePortHandler dataEnginePortHandler;
    private final DataEngineRelationalDataHandler dataEngineRelationalDataHandler;
    private final Connection inTopicConnection;

    /**
     * Set up the local repository connector that will service the REST Calls
     *
     * @param repositoryConnector link to the repository responsible for servicing the REST calls
     * @param supportedZones      list of zones that DataEngine is allowed to serve Assets from
     * @param defaultZones        list of zones that DataEngine sets up in new Asset instances
     * @param auditLog            logging destination
     * @param localServerUserId   userId used for server initiated actions
     * @param maxPageSize         max number of results to return on single request
     *
     * @throws NewInstanceException a problem occurred during initialization
     */
    DataEngineServicesInstance(OMRSRepositoryConnector repositoryConnector, List<String> supportedZones, List<String> defaultZones,
                               AuditLog auditLog, String localServerUserId, int maxPageSize, Connection inTopicConnection) throws
                                                                                                                           NewInstanceException {


        super(description.getAccessServiceFullName(), repositoryConnector, supportedZones, defaultZones, null, auditLog,
                localServerUserId, maxPageSize);

        this.inTopicConnection = inTopicConnection;

        if (repositoryHandler != null) {

            final AssetHandler<Process> assetHandler = new AssetHandler<>(new ProcessConverter<>(repositoryHelper, serviceName, serverName),
                    Process.class, serviceName, serverName, invalidParameterHandler, repositoryHandler, repositoryHelper, localServerUserId,
                    securityVerifier, supportedZones, defaultZones, publishZones, auditLog);

<<<<<<< HEAD
            OpenMetadataAPIGenericHandler<Collection> collectionOpenMetadataAPIGenericHandler =
                    new OpenMetadataAPIGenericHandler<>(new CollectionCoverter<>(repositoryHelper, serviceName, serverName), Collection.class,
=======
            final SchemaTypeHandler<SchemaType> schemaTypeHandler = new SchemaTypeHandler<>(new SchemaTypeConverter<>(repositoryHelper, serviceName,
                    serverName), SchemaType.class, serviceName, serverName, invalidParameterHandler, repositoryHandler, repositoryHelper,
                    localServerUserId, securityVerifier, supportedZones, defaultZones, publishZones, auditLog);

            final OpenMetadataAPIGenericHandler<TransformationProject> transformationProjectOpenMetadataAPIGenericHandler =
                    new OpenMetadataAPIGenericHandler<>(new TransformationProjectCoverter<>(repositoryHelper, serviceName, serverName), TransformationProject.class,
>>>>>>> 4b0548a8
                    serviceName, serverName, invalidParameterHandler, repositoryHandler, repositoryHelper, localServerUserId,
                    securityVerifier, supportedZones, defaultZones, publishZones, auditLog);

            final SchemaAttributeHandler<Attribute, SchemaType> schemaAttributeHandler =
                    new SchemaAttributeHandler<>(new SchemaAttributeConverter<>(repositoryHelper, serviceName, serverName),
                            Attribute.class, new SchemaTypeConverter<>(repositoryHelper, serviceName, serverName),
                            SchemaType.class, serviceName, serverName, invalidParameterHandler, repositoryHandler, repositoryHelper,
                            localServerUserId, securityVerifier, supportedZones, defaultZones, publishZones, auditLog);

            final RelationalDataHandler<Database, DatabaseSchema, RelationalTable, RelationalTable, RelationalColumn, SchemaType> relationalDataHandler =
                    new RelationalDataHandler<>(new DatabaseConverter<>(repositoryHelper, serviceName, serverName),
                            Database.class,
                            new DatabaseSchemaConverter<>(repositoryHelper, serviceName, serverName),
                            DatabaseSchema.class,
                            new DatabaseTableConverter<>(repositoryHelper, serviceName, serverName),
                            RelationalTable.class,
                            new DatabaseTableConverter<>(repositoryHelper, serviceName, serverName),
                            RelationalTable.class,
                            new DatabaseColumnConverter<>(repositoryHelper, serviceName, serverName),
                            RelationalColumn.class,
                            new SchemaTypeConverter<>(repositoryHelper, serviceName, serverName),
                            SchemaType.class,
                            serviceName,
                            serverName,
                            invalidParameterHandler,
                            repositoryHandler,
                            repositoryHelper,
                            localServerUserId,
                            securityVerifier,
                            supportedZones,
                            defaultZones,
                            publishZones,
                            auditLog);

            dataEngineRegistrationHandler = new DataEngineRegistrationHandler(serviceName, serverName, invalidParameterHandler, repositoryHandler,
                    repositoryHelper);

            DataEngineCommonHandler dataEngineCommonHandler = new DataEngineCommonHandler(serviceName, serverName, invalidParameterHandler,
                    repositoryHandler, repositoryHelper, dataEngineRegistrationHandler);
            processHandler = new DataEngineProcessHandler(serviceName, serverName, invalidParameterHandler, repositoryHandler, repositoryHelper,
                    assetHandler, dataEngineRegistrationHandler, dataEngineCommonHandler);
            dataEngineSchemaTypeHandler = new DataEngineSchemaTypeHandler(serviceName, serverName, invalidParameterHandler, repositoryHandler,
                    repositoryHelper, schemaTypeHandler, schemaAttributeHandler, dataEngineRegistrationHandler, dataEngineCommonHandler);

            dataEngineCollectionHandler = new DataEngineCollectionHandler(serviceName, serverName, invalidParameterHandler,
                    repositoryHelper, collectionOpenMetadataAPIGenericHandler, dataEngineRegistrationHandler, dataEngineCommonHandler);

            dataEnginePortHandler = new DataEnginePortHandler(serviceName, serverName, invalidParameterHandler, repositoryHandler, repositoryHelper,
                    dataEngineCommonHandler);
            dataEngineRelationalDataHandler = new DataEngineRelationalDataHandler(serviceName, serverName, invalidParameterHandler,
                    repositoryHandler, repositoryHelper, relationalDataHandler, dataEngineRegistrationHandler, dataEngineCommonHandler);

        } else {
            final String methodName = "new ServiceInstance";

            throw new NewInstanceException(DataEngineErrorCode.OMRS_NOT_INITIALIZED.getMessageDefinition(methodName), this.getClass().getName(),
                    methodName);
        }
    }

    /**
     * Return the handler for process requests
     *
     * @return handler object
     */
    DataEngineProcessHandler getProcessHandler() {
        return processHandler;
    }

    /**
     * Return the handler for registration requests
     *
     * @return handler object
     */
    DataEngineRegistrationHandler getDataEngineRegistrationHandler() {
        return dataEngineRegistrationHandler;
    }

    /**
     * Return the handler for schema types requests
     *
     * @return handler object
     */
    DataEngineSchemaTypeHandler getDataEngineSchemaTypeHandler() {
        return dataEngineSchemaTypeHandler;
    }

    /**
     * Return the handler for port requests
     *
     * @return handler object
     */
    DataEnginePortHandler getPortHandler() {
        return dataEnginePortHandler;
    }

    public DataEngineCollectionHandler getDataEngineCollecttionHandler() {
        return dataEngineCollectionHandler;
    }

    /**
     * Return the handler for database and relational table requests
     *
     * @return handler object
     */
    DataEngineRelationalDataHandler getDataEngineRelationalDataHandler() {
        return dataEngineRelationalDataHandler;
    }

    /**
     * Return the connection used in the client to create a connector that produces events on the input topic
     *
     * @return connection object for client
     */
    Connection getInTopicConnection() {
        return inTopicConnection;
    }
}<|MERGE_RESOLUTION|>--- conflicted
+++ resolved
@@ -10,15 +10,11 @@
 import org.odpi.openmetadata.accessservices.dataengine.model.RelationalColumn;
 import org.odpi.openmetadata.accessservices.dataengine.model.RelationalTable;
 import org.odpi.openmetadata.accessservices.dataengine.model.SchemaType;
-<<<<<<< HEAD
 import org.odpi.openmetadata.accessservices.dataengine.model.Collection;
-=======
-import org.odpi.openmetadata.accessservices.dataengine.model.TransformationProject;
 import org.odpi.openmetadata.accessservices.dataengine.server.converters.DatabaseColumnConverter;
 import org.odpi.openmetadata.accessservices.dataengine.server.converters.DatabaseConverter;
 import org.odpi.openmetadata.accessservices.dataengine.server.converters.DatabaseSchemaConverter;
 import org.odpi.openmetadata.accessservices.dataengine.server.converters.DatabaseTableConverter;
->>>>>>> 4b0548a8
 import org.odpi.openmetadata.accessservices.dataengine.server.converters.ProcessConverter;
 import org.odpi.openmetadata.accessservices.dataengine.server.converters.SchemaAttributeConverter;
 import org.odpi.openmetadata.accessservices.dataengine.server.converters.SchemaTypeConverter;
@@ -87,19 +83,14 @@
                     Process.class, serviceName, serverName, invalidParameterHandler, repositoryHandler, repositoryHelper, localServerUserId,
                     securityVerifier, supportedZones, defaultZones, publishZones, auditLog);
 
-<<<<<<< HEAD
-            OpenMetadataAPIGenericHandler<Collection> collectionOpenMetadataAPIGenericHandler =
+            final OpenMetadataAPIGenericHandler<Collection> collectionOpenMetadataAPIGenericHandler =
                     new OpenMetadataAPIGenericHandler<>(new CollectionCoverter<>(repositoryHelper, serviceName, serverName), Collection.class,
-=======
+                    serviceName, serverName, invalidParameterHandler, repositoryHandler, repositoryHelper, localServerUserId,
+                    securityVerifier, supportedZones, defaultZones, publishZones, auditLog);
+
             final SchemaTypeHandler<SchemaType> schemaTypeHandler = new SchemaTypeHandler<>(new SchemaTypeConverter<>(repositoryHelper, serviceName,
                     serverName), SchemaType.class, serviceName, serverName, invalidParameterHandler, repositoryHandler, repositoryHelper,
                     localServerUserId, securityVerifier, supportedZones, defaultZones, publishZones, auditLog);
-
-            final OpenMetadataAPIGenericHandler<TransformationProject> transformationProjectOpenMetadataAPIGenericHandler =
-                    new OpenMetadataAPIGenericHandler<>(new TransformationProjectCoverter<>(repositoryHelper, serviceName, serverName), TransformationProject.class,
->>>>>>> 4b0548a8
-                    serviceName, serverName, invalidParameterHandler, repositoryHandler, repositoryHelper, localServerUserId,
-                    securityVerifier, supportedZones, defaultZones, publishZones, auditLog);
 
             final SchemaAttributeHandler<Attribute, SchemaType> schemaAttributeHandler =
                     new SchemaAttributeHandler<>(new SchemaAttributeConverter<>(repositoryHelper, serviceName, serverName),
