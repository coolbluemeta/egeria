--- conflicted
+++ resolved
@@ -255,14 +255,8 @@
      *
      * @param userId                      the name of the calling user
      * @param databaseSchemaQualifiedName the database qualified name
-<<<<<<< HEAD
      * @param relationalTable             the values of the relational table
      * @param externalSourceName          the unique name of the external source
-=======
-     * @param relationalTable       the values of the relational table
-     * @param externalSourceName    the unique name of the external source
-     * @param incomplete            tell if the relational table is incomplete
->>>>>>> 6cf6fc80
      *
      * @return unique identifier of the relationa table in the repository
      *
