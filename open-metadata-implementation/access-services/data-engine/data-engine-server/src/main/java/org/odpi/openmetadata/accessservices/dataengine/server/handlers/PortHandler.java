--- conflicted
+++ resolved
@@ -222,13 +222,9 @@
 
         TypeDef relationshipTypeDef = repositoryHelper.getTypeDefByName(userId,
                 PortPropertiesMapper.PORT_SCHEMA_TYPE_NAME);
-<<<<<<< HEAD
-        createRelationship(userId, portGUID, schemaTypeGUID, relationshipTypeDef, methodName, externalSourceGUID,
-                externalSourceName);
-=======
         createRelationship(userId, portGUID, schemaTypeGUID, PortPropertiesMapper.PORT_TYPE_NAME, relationshipTypeDef,
-                methodName);
->>>>>>> 0f3aac58
+                methodName,externalSourceGUID, externalSourceName);
+
     }
 
     /**
@@ -299,13 +295,8 @@
             TypeDef relationshipTypeDef = repositoryHelper.getTypeDefByName(userId,
                     PortPropertiesMapper.PORT_DELEGATION_TYPE_NAME);
 
-<<<<<<< HEAD
-            createRelationship(userId, portGUID, delegatedPort.getGUID(), relationshipTypeDef, methodName,
-                    externalSourceGUID, externalSourceName);
-=======
-            createRelationship(userId, portGUID, delegatedPort.getGUID(), PortPropertiesMapper.PORT_TYPE_NAME,
-                    relationshipTypeDef, methodName);
->>>>>>> 0f3aac58
+            createRelationship(userId, portGUID, delegatedPort.getGUID(), PortPropertiesMapper.PORT_TYPE_NAME,relationshipTypeDef,
+                    methodName, externalSourceGUID, externalSourceName);
         } else {
             throwInvalidParameterException(portGUID, methodName, delegatedPort, delegatedPortType);
         }
@@ -455,16 +446,10 @@
         return portTypeValue.getSymbolicName();
     }
 
-<<<<<<< HEAD
-    private void createRelationship(String userId, String firstGUID, String secondGUID, TypeDef relationshipTypeDef,
-                                    String methodName, String externalSourceGUID, String externalSourceName )
+    private void createRelationship(String userId, String firstGUID, String secondGUID, String firstEntityTypeName,
+                                    TypeDef relationshipTypeDef, String methodName, String externalSourceGUID, String externalSourceName)
             throws UserNotAuthorizedException, PropertyServerException {
 
-=======
-    private void createRelationship(String userId, String firstGUID, String secondGUID, String firstEntityTypeName,
-                                    TypeDef relationshipTypeDef, String methodName) throws UserNotAuthorizedException,
-                                                                                           PropertyServerException {
->>>>>>> 0f3aac58
         Relationship relationship = repositoryHandler.getRelationshipBetweenEntities(userId, firstGUID,
                 firstEntityTypeName, secondGUID, relationshipTypeDef.getGUID(), relationshipTypeDef.getName(),
                 methodName);
