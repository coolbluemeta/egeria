--- conflicted
+++ resolved
@@ -9,12 +9,8 @@
 import org.odpi.openmetadata.accessservices.dataengine.server.builders.ExternalDataEnginePropertiesBuilder;
 import org.odpi.openmetadata.accessservices.dataengine.server.mappers.CommonMapper;
 import org.odpi.openmetadata.commonservices.ffdc.InvalidParameterHandler;
-<<<<<<< HEAD
-import org.odpi.openmetadata.commonservices.generichandlers.SoftwareServerCapabilityHandler;
+import org.odpi.openmetadata.commonservices.generichandlers.SoftwareCapabilityHandler;
 import org.odpi.openmetadata.frameworks.auditlog.messagesets.ExceptionMessageDefinition;
-=======
-import org.odpi.openmetadata.commonservices.generichandlers.SoftwareCapabilityHandler;
->>>>>>> 95670f22
 import org.odpi.openmetadata.frameworks.connectors.ffdc.InvalidParameterException;
 import org.odpi.openmetadata.frameworks.connectors.ffdc.PropertyServerException;
 import org.odpi.openmetadata.frameworks.connectors.ffdc.UserNotAuthorizedException;
@@ -25,8 +21,6 @@
 import org.odpi.openmetadata.repositoryservices.ffdc.OMRSErrorCode;
 import org.odpi.openmetadata.repositoryservices.ffdc.exception.EntityNotKnownException;
 import org.odpi.openmetadata.repositoryservices.ffdc.exception.FunctionNotSupportedException;
-
-import java.util.Date;
 
 import java.util.Collections;
 
@@ -43,6 +37,7 @@
  */
 public class DataEngineRegistrationHandler {
 
+    private static final String EXTERNAL_ENGINE_PARAMETER_NAME = "externalSourceGUID";
     public static final String SYNC_DATES_BY_KEY = "syncDatesByKey";
     private final String serviceName;
     private final String serverName;
@@ -177,8 +172,20 @@
         InstanceProperties instanceProperties = new InstanceProperties();
         instanceProperties = repositoryHelper.addLongMapPropertyToInstance(null, instanceProperties, SYNC_DATES_BY_KEY,
                 processingState.getSyncDatesByKey(), methodName);
-        softwareServerCapabilityHandler.setClassificationInRepository(userId, externalEngineGUID, GUID_PROPERTY_NAME,
-                SOFTWARE_SERVER_CAPABILITY_TYPE_NAME, PROCESSING_STATE_CLASSIFICATION_TYPE_GUID, PROCESSING_STATE_CLASSIFICATION_TYPE_NAME,
-                instanceProperties, methodName);
+
+        softwareServerCapabilityHandler.setClassificationInRepository(userId,
+                externalEngineGUID,
+                externalSourceName,
+                externalEngineGUID,
+                EXTERNAL_ENGINE_PARAMETER_NAME,
+                SOFTWARE_SERVER_CAPABILITY_TYPE_NAME,
+                PROCESSING_STATE_CLASSIFICATION_TYPE_GUID,
+                PROCESSING_STATE_CLASSIFICATION_TYPE_NAME,
+                instanceProperties,
+                true,
+                false,
+                false,
+                null,
+                methodName);
     }
 }