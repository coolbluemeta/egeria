--- conflicted
+++ resolved
@@ -27,11 +27,8 @@
 import org.slf4j.Logger;
 import org.slf4j.LoggerFactory;
 
-<<<<<<< HEAD
 import java.util.Date;
-=======
 import java.util.Collections;
->>>>>>> ff70ae33
 import java.util.HashSet;
 import java.util.List;
 import java.util.Optional;
@@ -164,16 +161,11 @@
         invalidParameterHandler.validateUserId(userId, methodName);
         invalidParameterHandler.validateGUID(entityDetailGUID, CommonMapper.GUID_PROPERTY_NAME, methodName);
 
-<<<<<<< HEAD
-        return Optional.ofNullable(repositoryHandler.getEntityByGUID(userId, entityDetailGUID, CommonMapper.GUID_PROPERTY_NAME, entityTypeName,
-                 false, false, null, methodName));
-=======
         EntityDetail retrievedEntity = genericHandler.getEntityFromRepository(userId, entityDetailGUID,
                 CommonMapper.GUID_PROPERTY_NAME, entityTypeName, null, null,
                 false, false, null, null, methodName);
 
         return Optional.ofNullable(retrievedEntity);
->>>>>>> ff70ae33
     }
 
     /**
@@ -216,7 +208,7 @@
             genericHandler.linkElementToElement(userId, externalSourceGUID, externalSourceName, firstGUID,
                     CommonMapper.GUID_PROPERTY_NAME, firstEntityTypeName, secondGUID, CommonMapper.GUID_PROPERTY_NAME,
                     secondEntityTypeName, false, false, null,
-                    relationshipTypeDef.getGUID(), relationshipTypeName, relationshipProperties, methodName);
+                    relationshipTypeDef.getGUID(), relationshipTypeName, relationshipProperties, null, null, null, methodName);
         } else {
             Relationship originalRelationship = relationship.get();
             String relationshipGUID = originalRelationship.getGUID();
@@ -226,8 +218,8 @@
 
             if (relationshipDifferences.hasInstancePropertiesDifferences()) {
                 genericHandler.updateRelationshipProperties(userId, externalSourceGUID, externalSourceName, relationshipGUID,
-                        GUID_PROPERTY_NAME, originalRelationship.getType().getTypeDefName(), false,
-                        relationshipProperties, methodName);
+                        GUID_PROPERTY_NAME, originalRelationship.getType().getTypeDefName(), true,
+                        relationshipProperties, false, false, null, methodName);
             }
         }
     }
@@ -262,7 +254,8 @@
         TypeDef relationshipTypeDef = repositoryHelper.getTypeDefByName(userId, relationshipTypeName);
         Relationship relationshipBetweenEntities = genericHandler.getUniqueAttachmentLink(userId, firstGUID,
                  CommonMapper.GUID_PROPERTY_NAME, firstEntityTypeName, relationshipTypeDef.getGUID(),
-                relationshipTypeDef.getName(), secondGUID, secondEntityTypeName, null, methodName);
+                relationshipTypeDef.getName(), secondGUID, secondEntityTypeName, 0,
+                false, false, null, methodName);
 
         if (relationshipBetweenEntities == null) {
             return Optional.empty();
@@ -300,7 +293,7 @@
         String externalSourceGUID = dataEngineRegistrationHandler.getExternalDataEngine(userId, externalSourceName);
 
         genericHandler.deleteBeanInRepository(userId, externalSourceGUID, externalSourceName, entityGUID, GUID_PROPERTY_NAME,
-                entityTypeDef.getGUID(), entityTypeDef.getName(), null, null, methodName);
+                entityTypeDef.getGUID(), entityTypeDef.getName(), null, null, false, false, null, methodName);
     }
 
     /**
@@ -371,7 +364,7 @@
 
         List<EntityDetail> entities = genericHandler.getAttachedEntities(userId, guid, CommonMapper.GUID_PROPERTY_NAME,
                 entityTypeName, relationshipTypeDef.getGUID(), relationshipTypeName, resultingElementTypeName,
-                0, invalidParameterHandler.getMaxPagingSize(), methodName);
+                null, null, 0, false, false, 0, invalidParameterHandler.getMaxPagingSize(), null, methodName);
 
         if (CollectionUtils.isEmpty(entities)) {
             return new HashSet<>();
