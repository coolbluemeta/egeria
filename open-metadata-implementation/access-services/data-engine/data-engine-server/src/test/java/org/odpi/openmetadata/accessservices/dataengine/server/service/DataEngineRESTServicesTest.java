--- conflicted
+++ resolved
@@ -14,13 +14,10 @@
 import org.mockito.junit.jupiter.MockitoSettings;
 import org.mockito.quality.Strictness;
 import org.odpi.openmetadata.accessservices.dataengine.model.Attribute;
-<<<<<<< HEAD
-import org.odpi.openmetadata.accessservices.dataengine.model.Collection;
-=======
 import org.odpi.openmetadata.accessservices.dataengine.model.CSVFile;
 import org.odpi.openmetadata.accessservices.dataengine.model.DataFile;
 import org.odpi.openmetadata.accessservices.dataengine.model.DataItemSortOrder;
->>>>>>> b43e1d9d
+import org.odpi.openmetadata.accessservices.dataengine.model.Collection;
 import org.odpi.openmetadata.accessservices.dataengine.model.Database;
 import org.odpi.openmetadata.accessservices.dataengine.model.LineageMapping;
 import org.odpi.openmetadata.accessservices.dataengine.model.OwnerType;
@@ -51,13 +48,9 @@
 import org.odpi.openmetadata.accessservices.dataengine.server.handlers.DataEngineRegistrationHandler;
 import org.odpi.openmetadata.accessservices.dataengine.server.handlers.DataEngineRelationalDataHandler;
 import org.odpi.openmetadata.accessservices.dataengine.server.handlers.DataEngineSchemaTypeHandler;
-<<<<<<< HEAD
 import org.odpi.openmetadata.accessservices.dataengine.server.handlers.DataEnginePortHandler;
 import org.odpi.openmetadata.accessservices.dataengine.server.handlers.DataEngineProcessHandler;
 import org.odpi.openmetadata.accessservices.dataengine.server.handlers.DataEngineCollectionHandler;
-=======
-import org.odpi.openmetadata.accessservices.dataengine.server.mappers.PortPropertiesMapper;
->>>>>>> b43e1d9d
 import org.odpi.openmetadata.commonservices.ffdc.RESTExceptionHandler;
 import org.odpi.openmetadata.commonservices.ffdc.rest.GUIDResponse;
 import org.odpi.openmetadata.commonservices.ffdc.rest.VoidResponse;
@@ -125,15 +118,12 @@
     private static final String PORT_GUID = "portGuid";
     private static final String EXTERNAL_SOURCE_DE_GUID = "externalSourceDataEngineGuid";
     private static final String EXTERNAL_SOURCE_DE_QUALIFIED_NAME = "externalSourceDataEngineQualifiedName";
-<<<<<<< HEAD
-    private static final String PROCESS_QUALIFIED_NAME = "processQName";
-    private static final String COLLECTION_GUID = "collectionGUID";
-=======
     private static final String FILE_TYPE = "fileType";
     private static final String PATH = "/home/path/file.fileType";
     private static final int POSITION = 1;
     private static final String NATIVE_CLASS = "nativeClass";
->>>>>>> b43e1d9d
+    private static final String PROCESS_QUALIFIED_NAME = "processQName";
+    private static final String COLLECTION_GUID = "collectionGUID";
 
     @Mock
     RESTExceptionHandler restExceptionHandler;
@@ -801,32 +791,6 @@
     }
 
     @Test
-<<<<<<< HEAD
-    void getProcessGUID() throws InvalidParameterException, PropertyServerException, UserNotAuthorizedException {
-        mockProcessHandler("getProcessGUID");
-
-        EntityDetail mockedEntity = mock(EntityDetail.class);
-        when(mockedEntity.getGUID()).thenReturn(GUID);
-        when(processHandler.findProcessEntity(USER, QUALIFIED_NAME)).thenReturn(Optional.of(mockedEntity));
-
-        Optional<String> result = dataEngineRESTServices.getProcessGUID(SERVER_NAME, USER, QUALIFIED_NAME);
-        assertTrue(result.isPresent());
-        assertEquals(GUID, result.get());
-    }
-
-    @Test
-    void getPortGUID() throws InvalidParameterException, PropertyServerException, UserNotAuthorizedException {
-        mockPortHandler("getPortGUID");
-
-        EntityDetail mockedEntity = mock(EntityDetail.class);
-        when(mockedEntity.getGUID()).thenReturn(GUID);
-        when(dataEnginePortHandler.findPortEntity(USER, QUALIFIED_NAME)).thenReturn(Optional.of(mockedEntity));
-
-        Optional<String> result = dataEngineRESTServices.getPortGUID(SERVER_NAME, USER, QUALIFIED_NAME);
-        assertTrue(result.isPresent());
-        assertEquals(GUID, result.get());
-    }
-=======
     public void insertDataFile() throws InvalidParameterException, PropertyServerException, UserNotAuthorizedException {
         mockDataFileHandler("createDataFileAndSchema");
         DataFileRequestBody dataFileRequestBody = mockDataFileRequestBody(getDataFile());
@@ -858,7 +822,31 @@
                 EXTERNAL_SOURCE_DE_QUALIFIED_NAME, USER, "createDataFileAndSchema");
     }
 
->>>>>>> b43e1d9d
+    @Test
+    void getProcessGUID() throws InvalidParameterException, PropertyServerException, UserNotAuthorizedException {
+        mockProcessHandler("getProcessGUID");
+
+        EntityDetail mockedEntity = mock(EntityDetail.class);
+        when(mockedEntity.getGUID()).thenReturn(GUID);
+        when(processHandler.findProcessEntity(USER, QUALIFIED_NAME)).thenReturn(Optional.of(mockedEntity));
+
+        Optional<String> result = dataEngineRESTServices.getProcessGUID(SERVER_NAME, USER, QUALIFIED_NAME);
+        assertTrue(result.isPresent());
+        assertEquals(GUID, result.get());
+    }
+
+    @Test
+    void getPortGUID() throws InvalidParameterException, PropertyServerException, UserNotAuthorizedException {
+        mockPortHandler("getPortGUID");
+
+        EntityDetail mockedEntity = mock(EntityDetail.class);
+        when(mockedEntity.getGUID()).thenReturn(GUID);
+        when(dataEnginePortHandler.findPortEntity(USER, QUALIFIED_NAME)).thenReturn(Optional.of(mockedEntity));
+
+        Optional<String> result = dataEngineRESTServices.getPortGUID(SERVER_NAME, USER, QUALIFIED_NAME);
+        assertTrue(result.isPresent());
+        assertEquals(GUID, result.get());
+    }
     private LineageMappingsRequestBody mockLineageMappingsRequestBody() {
         LineageMappingsRequestBody requestBody = new LineageMappingsRequestBody();
         requestBody.setLineageMappings(Collections.singletonList(getLineageMapping()));
@@ -1058,22 +1046,6 @@
         return relationalTable;
     }
 
-<<<<<<< HEAD
-    private Collection getCollection() {
-        Collection collection = new Collection();
-        collection.setName(NAME);
-        collection.setQualifiedName(QUALIFIED_NAME);
-
-        return collection;
-    }
-
-    private void mockGetProcessGUID() throws InvalidParameterException, UserNotAuthorizedException, PropertyServerException {
-        mockProcessHandler("getProcessGUID");
-        EntityDetail mockedProcess = mock(EntityDetail.class);
-        when(mockedProcess.getGUID()).thenReturn(PROCESS_GUID);
-        when(processHandler.findProcessEntity(USER, PROCESS_QUALIFIED_NAME)).thenReturn(Optional.of(mockedProcess));
-    }
-=======
     private DataFile getDataFile(){
         DataFile dataFile = new DataFile();
         dataFile.setQualifiedName(QUALIFIED_NAME);
@@ -1148,5 +1120,19 @@
         return extendedProperties;
     }
 
->>>>>>> b43e1d9d
+
+    private Collection getCollection() {
+        Collection collection = new Collection();
+        collection.setName(NAME);
+        collection.setQualifiedName(QUALIFIED_NAME);
+
+        return collection;
+    }
+
+    private void mockGetProcessGUID() throws InvalidParameterException, UserNotAuthorizedException, PropertyServerException {
+        mockProcessHandler("getProcessGUID");
+        EntityDetail mockedProcess = mock(EntityDetail.class);
+        when(mockedProcess.getGUID()).thenReturn(PROCESS_GUID);
+        when(processHandler.findProcessEntity(USER, PROCESS_QUALIFIED_NAME)).thenReturn(Optional.of(mockedProcess));
+    }
 }