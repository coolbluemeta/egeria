--- conflicted
+++ resolved
@@ -19,11 +19,8 @@
 import org.odpi.openmetadata.frameworks.connectors.ffdc.InvalidParameterException;
 import org.odpi.openmetadata.frameworks.connectors.ffdc.PropertyServerException;
 import org.odpi.openmetadata.frameworks.connectors.ffdc.UserNotAuthorizedException;
-<<<<<<< HEAD
 import org.odpi.openmetadata.repositoryservices.connectors.stores.metadatacollectionstore.properties.instances.InstanceStatus;
 import org.odpi.openmetadata.repositoryservices.connectors.stores.metadatacollectionstore.properties.instances.Relationship;
-=======
->>>>>>> ff70ae33
 import org.odpi.openmetadata.repositoryservices.ffdc.exception.FunctionNotSupportedException;
 
 import java.util.Collections;
@@ -78,7 +75,8 @@
         mockFolderHandler();
 
         when(genericHandler.getAttachmentLinks(USER, GUID_VALUE_3, CommonMapper.GUID_PROPERTY_NAME, DATA_FILE_TYPE_NAME,
-                null, null, null, 0,
+                null, null, null, null,
+                2, false, false, 0,
                 invalidParameterHandler.getMaxPagingSize(), null, METHOD)).thenReturn(Collections.emptyList());
 
         dataEngineFolderHierarchyHandler.upsertFolderHierarchy(GUID_VALUE_3, DATA_FILE_TYPE_NAME, PATH, EXTERNAL_SOURCE_GUID,
@@ -89,7 +87,6 @@
         verify(folderHandler, times(1)).createAssetInRepository(USER, EXTERNAL_SOURCE_GUID,
                 EXTERNAL_SOURCE_NAME, EXTERNAL_SOURCE_NAME + "::/test", "test", null,
                 null, null, 0, null, null,
-<<<<<<< HEAD
                 null, null, FILE_FOLDER_TYPE_GUID, FILE_FOLDER_TYPE_NAME, null, null,
                 null, InstanceStatus.ACTIVE, null, METHOD);
         verify(folderHandler, times(1)).createAssetInRepository(USER, EXTERNAL_SOURCE_GUID,
@@ -97,23 +94,9 @@
                 null, null, 0, null, null,
                 null, null, FILE_FOLDER_TYPE_GUID, FILE_FOLDER_TYPE_NAME, null,
                 null, null, InstanceStatus.ACTIVE, null, METHOD);
-        verify(dataEngineCommonHandler, times(1)).upsertExternalRelationship(USER, GUID_VALUE_1, GUID_VALUE_1,
-                NESTED_FILE_TYPE_NAME, FILE_FOLDER_TYPE_NAME, EXTERNAL_SOURCE_NAME,null);
-=======
-                null, null, FILE_FOLDER_TYPE_GUID, FILE_FOLDER_TYPE_NAME, null, METHOD);
-        verify(dataEngineCommonHandler, times(1)).upsertExternalRelationship(USER, GUID_VALUE_1, GUID_VALUE_3,
-                NESTED_FILE_TYPE_NAME, FILE_FOLDER_TYPE_NAME, DATA_FILE_TYPE_NAME, EXTERNAL_SOURCE_NAME,null);
+        // verify(dataEngineCommonHandler, times(1)).upsertExternalRelationship(USER, GUID_VALUE_1, GUID_VALUE_2,
+        //        NESTED_FILE_TYPE_NAME, FILE_FOLDER_TYPE_NAME, FILE_FOLDER_TYPE_NAME, EXTERNAL_SOURCE_NAME,null);
 
-        verify(dataEngineCommonHandler, times(1)).findEntity(USER, EXTERNAL_SOURCE_NAME + "::/",
-                FILE_FOLDER_TYPE_NAME);
-        verify(folderHandler, times(1)).createAssetInRepository(USER, EXTERNAL_SOURCE_GUID,
-                EXTERNAL_SOURCE_NAME, EXTERNAL_SOURCE_NAME + "::/", "/", null,
-                null, null, 0, null, null,
-                null, null, FILE_FOLDER_TYPE_GUID, FILE_FOLDER_TYPE_NAME, null, METHOD);
-        verify(dataEngineCommonHandler, times(1)).upsertExternalRelationship(USER, GUID_VALUE_2, GUID_VALUE_1,
-                FOLDER_HIERARCHY_TYPE_NAME, FILE_FOLDER_TYPE_NAME, FILE_FOLDER_TYPE_NAME, EXTERNAL_SOURCE_NAME, null);
-
->>>>>>> ff70ae33
         verify(dataEngineCommonHandler, times(1)).upsertExternalRelationship(USER, EXTERNAL_SOURCE_GUID,
                 GUID_VALUE_2, SERVER_ASSET_USE_TYPE_NAME, SOFTWARE_SERVER_CAPABILITY_TYPE_NAME, FILE_FOLDER_TYPE_NAME, EXTERNAL_SOURCE_NAME,
                 null);
@@ -141,16 +124,7 @@
                 dataEngineFolderHierarchyHandler.removeFolder(USER, GUID_VALUE_1, DeleteSemantic.HARD, EXTERNAL_SOURCE_NAME));
     }
 
-<<<<<<< HEAD
-    private void mockRepositoryHandler() throws InvalidParameterException, UserNotAuthorizedException, PropertyServerException {
-        List<Relationship> relationships = new ArrayList<>();
 
-        when(repositoryHandler.getRelationshipsByType(USER, GUID_VALUE_1, DATA_FILE_TYPE_NAME, NESTED_FILE_TYPE_GUID,
-                NESTED_FILE_TYPE_NAME, METHOD)).thenReturn(relationships);
-    }
-
-=======
->>>>>>> ff70ae33
     private void mockDataEngineCommonHandler()
             throws InvalidParameterException, PropertyServerException, UserNotAuthorizedException {
         when(dataEngineCommonHandler.findEntity(USER, EXTERNAL_SOURCE_NAME + "::/test", FILE_FOLDER_TYPE_NAME))
