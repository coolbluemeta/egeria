--- conflicted
+++ resolved
@@ -215,7 +215,38 @@
         return restAPI.getInTopicConnection(serverName, userId);
     }
 
-<<<<<<< HEAD
+    /**
+     * Create a Database entity with all the needed relationships
+     *
+     * @param serverName  name of server instance to call
+     * @param userId      the name of the calling user
+     * @param requestBody properties for the database
+     *
+     * @return unique identifier of the created entity
+     */
+    @PostMapping(path = "/databases")
+    public GUIDResponse upsertDatabase(@PathVariable("userId") String userId,
+                                       @PathVariable("serverName") String serverName,
+                                       @RequestBody DatabaseRequestBody requestBody) {
+        return restAPI.upsertDatabase(userId, serverName, requestBody);
+    }
+
+    /**
+     * Create a RelationalTable entity with all the needed relationships
+     *
+     * @param serverName  name of server instance to call
+     * @param userId      the name of the calling user
+     * @param requestBody properties for the schema type
+     *
+     * @return unique identifier of the created entity
+     */
+    @PostMapping(path = "/relational-tables")
+    public GUIDResponse upsertRelationalTable(@PathVariable("userId") String userId,
+                                              @PathVariable("serverName") String serverName,
+                                              @RequestBody RelationalTableRequestBody requestBody) {
+        return restAPI.upsertRelationalTable(userId, serverName, requestBody);
+    }
+
     /***
      * Add a DataFile asset or any of its subtypes
      *
@@ -235,37 +266,4 @@
         return restAPI.createDataFileAndSchema(serverName, userId, dataFileRequestBody);
     }
 
-=======
-    /**
-     * Create a Database entity with all the needed relationships
-     *
-     * @param serverName  name of server instance to call
-     * @param userId      the name of the calling user
-     * @param requestBody properties for the database
-     *
-     * @return unique identifier of the created entity
-     */
-    @PostMapping(path = "/databases")
-    public GUIDResponse upsertDatabase(@PathVariable("userId") String userId,
-                                       @PathVariable("serverName") String serverName,
-                                       @RequestBody DatabaseRequestBody requestBody) {
-        return restAPI.upsertDatabase(userId, serverName, requestBody);
-    }
-
-    /**
-     * Create a RelationalTable entity with all the needed relationships
-     *
-     * @param serverName  name of server instance to call
-     * @param userId      the name of the calling user
-     * @param requestBody properties for the schema type
-     *
-     * @return unique identifier of the created entity
-     */
-    @PostMapping(path = "/relational-tables")
-    public GUIDResponse upsertRelationalTable(@PathVariable("userId") String userId,
-                                              @PathVariable("serverName") String serverName,
-                                              @RequestBody RelationalTableRequestBody requestBody) {
-        return restAPI.upsertRelationalTable(userId, serverName, requestBody);
-    }
->>>>>>> afbb28b6
 }