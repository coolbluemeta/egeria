--- conflicted
+++ resolved
@@ -175,14 +175,6 @@
         String methodName="publishEntityContext";
 
         try {
-<<<<<<< HEAD
-            log.info("Asset Lineage OMAS started building the context for entity with guid {}", entityDetail.getGUID());
-
-            return publishContext(entityDetail, publisher);
-        } catch (Exception e) {
-            log.error("Exception while trying to publish context for entity of type " + entityDetail.getType() + " and guid "
-                    + entityDetail.getGUID(), e);
-=======
             auditLog.logMessage(methodName, AssetLineageAuditCode.ENTITY_INFO.getMessageDefinition("BUILDING_CONTEXT", entityDetail.getType().getTypeDefName(), entityDetail.getGUID()));
             String result =  publishContext(entityDetail, publisher);
             auditLog.logMessage(methodName, AssetLineageAuditCode.ENTITY_INFO.getMessageDefinition("PUBLISHED", entityDetail.getType().getTypeDefName(), entityDetail.getGUID()));
@@ -190,10 +182,7 @@
         } catch (Exception e) {
             auditLog.logMessage(methodName, AssetLineageAuditCode.ENTITY_INFO.getMessageDefinition("FAILED_TO_PUBLISH", entityDetail.getType().getTypeDefName(), entityDetail.getGUID()));
             auditLog.logException(methodName, AssetLineageAuditCode.ENTITY_ERROR.getMessageDefinition(entityDetail.getType().getTypeDefName(),entityDetail.getGUID()), e);
->>>>>>> cb959969
-        }
-
-        log.info("Asset Lineage OMAS published the context for entity with guid {}", entityDetail.getGUID());
+        }
         return null;
     }
 
