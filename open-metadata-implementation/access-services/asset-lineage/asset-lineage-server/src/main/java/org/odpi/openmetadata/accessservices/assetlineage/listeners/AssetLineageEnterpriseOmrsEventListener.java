/* SPDX-License-Identifier: Apache-2.0 */
/* Copyright Contributors to the ODPi Egeria project. */
package org.odpi.openmetadata.accessservices.assetlineage.listeners;


import org.odpi.openmetadata.repositoryservices.auditlog.OMRSAuditCode;
import org.odpi.openmetadata.repositoryservices.auditlog.OMRSAuditLog;
import org.odpi.openmetadata.repositoryservices.connectors.omrstopic.OMRSTopicListener;
import org.odpi.openmetadata.repositoryservices.events.*;
import org.odpi.openmetadata.repositoryservices.events.beans.v1.OMRSEventV1;
import org.slf4j.Logger;
import org.slf4j.LoggerFactory;

public class AssetLineageEnterpriseOmrsEventListener implements OMRSTopicListener {


    private static final Logger log = LoggerFactory.getLogger(AssetLineageEnterpriseOmrsEventListener.class);
    private OMRSInstanceEventProcessor instanceEventProcessor;
    private OMRSAuditLog auditLog;

    /**
     *
     * @param instanceEventProcessor
     * @param auditLog
     */
    public AssetLineageEnterpriseOmrsEventListener(OMRSInstanceEventProcessor instanceEventProcessor, OMRSAuditLog auditLog) {

        this.instanceEventProcessor = instanceEventProcessor;
        this.auditLog = auditLog;
    }

    @Override
    public void processRegistryEvent(OMRSRegistryEvent event) {

    }

    @Override
    public void processTypeDefEvent(OMRSTypeDefEvent event) {

    }

    /**
     * @param instanceEvent - the event coming from enterprise topic
     */
    public void processInstanceEvent(OMRSInstanceEvent instanceEvent) {

        log.debug("Processing instance event", instanceEvent);

        if (instanceEvent == null) {
            log.debug("Null instance event - ignoring event");
        } else {
            OMRSInstanceEventType instanceEventType = instanceEvent.getInstanceEventType();
            OMRSEventOriginator instanceEventOriginator = instanceEvent.getEventOriginator();

            if ((instanceEventType != null) && (instanceEventOriginator != null)) {
                switch (instanceEventType) {

<<<<<<< HEAD

                    case NEW_ENTITY_EVENT:
                        instanceEventProcessor.processNewEntityEvent(
                                "EnterpriseOMRSTopic",
                                instanceEventOriginator.getMetadataCollectionId(),
                                instanceEventOriginator.getServerName(),
                                instanceEventOriginator.getServerType(),
                                instanceEventOriginator.getOrganizationName(),
                                instanceEvent.getEntity());
                        break;

                    case UPDATED_ENTITY_EVENT:
                        instanceEventProcessor.processUpdatedEntityEvent(
                                "EnterpriseOMRSTopic",
                                instanceEventOriginator.getMetadataCollectionId(),
                                instanceEventOriginator.getServerName(),
                                instanceEventOriginator.getServerType(),
                                instanceEventOriginator.getOrganizationName(),
                                instanceEvent.getOriginalEntity(),
                                instanceEvent.getEntity());
                        break;

                    case NEW_RELATIONSHIP_EVENT:
//                        instanceEventProcessor.processNewRelationshipEvent(
//                                "EnterpriseOMRSTopic",
//                                instanceEventOriginator.getMetadataCollectionId(),
//                                instanceEventOriginator.getServerName(),
//                                instanceEventOriginator.getServerType(),
//                                instanceEventOriginator.getOrganizationName(),
//                                instanceEvent.getRelationship());
                    instanceEventProcessor.sendInstanceEvent("EnterpriseOMRSTopic", instanceEvent);
                    break;

=======
                    //More events will be added
                    case NEW_RELATIONSHIP_EVENT:
                        instanceEventProcessor.sendInstanceEvent("EnterpriseOMRSTopic", instanceEvent);
                        break;


                    case NEW_ENTITY_EVENT:
                        instanceEventProcessor.sendInstanceEvent("EnterpriseOMRSTopic", instanceEvent);
                        break;

                    case UPDATED_ENTITY_EVENT:
                        instanceEventProcessor.sendInstanceEvent("EnterpriseOMRSTopic", instanceEvent);
                        break;
>>>>>>> 2198d5af

                    case UPDATED_RELATIONSHIP_EVENT:
                        instanceEventProcessor.sendInstanceEvent("EnterpriseOMRSTopic", instanceEvent);
                        break;
                }
            } else {
                log.debug("Ignored instance event - null type");
            }
        }


    }

}<|MERGE_RESOLUTION|>--- conflicted
+++ resolved
@@ -54,9 +54,6 @@
 
             if ((instanceEventType != null) && (instanceEventOriginator != null)) {
                 switch (instanceEventType) {
-
-<<<<<<< HEAD
-
                     case NEW_ENTITY_EVENT:
                         instanceEventProcessor.processNewEntityEvent(
                                 "EnterpriseOMRSTopic",
@@ -79,42 +76,16 @@
                         break;
 
                     case NEW_RELATIONSHIP_EVENT:
-//                        instanceEventProcessor.processNewRelationshipEvent(
-//                                "EnterpriseOMRSTopic",
-//                                instanceEventOriginator.getMetadataCollectionId(),
-//                                instanceEventOriginator.getServerName(),
-//                                instanceEventOriginator.getServerType(),
-//                                instanceEventOriginator.getOrganizationName(),
-//                                instanceEvent.getRelationship());
-                    instanceEventProcessor.sendInstanceEvent("EnterpriseOMRSTopic", instanceEvent);
-                    break;
-
-=======
-                    //More events will be added
-                    case NEW_RELATIONSHIP_EVENT:
                         instanceEventProcessor.sendInstanceEvent("EnterpriseOMRSTopic", instanceEvent);
                         break;
 
+                    case UPDATED_RELATIONSHIP_EVENT:
 
-                    case NEW_ENTITY_EVENT:
-                        instanceEventProcessor.sendInstanceEvent("EnterpriseOMRSTopic", instanceEvent);
-                        break;
-
-                    case UPDATED_ENTITY_EVENT:
-                        instanceEventProcessor.sendInstanceEvent("EnterpriseOMRSTopic", instanceEvent);
-                        break;
->>>>>>> 2198d5af
-
-                    case UPDATED_RELATIONSHIP_EVENT:
                         instanceEventProcessor.sendInstanceEvent("EnterpriseOMRSTopic", instanceEvent);
                         break;
                 }
-            } else {
-                log.debug("Ignored instance event - null type");
             }
+
         }
-
-
     }
-
 }