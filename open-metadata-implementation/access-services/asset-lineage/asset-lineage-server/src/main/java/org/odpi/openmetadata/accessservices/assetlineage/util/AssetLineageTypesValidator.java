/* SPDX-License-Identifier: Apache-2.0 */
/* Copyright Contributors to the ODPi Egeria project. */
package org.odpi.openmetadata.accessservices.assetlineage.util;

import org.apache.commons.collections4.CollectionUtils;
import org.odpi.openmetadata.repositoryservices.connectors.stores.metadatacollectionstore.properties.instances.Classification;
import org.odpi.openmetadata.repositoryservices.connectors.stores.metadatacollectionstore.properties.instances.EntityDetail;
import org.odpi.openmetadata.repositoryservices.connectors.stores.metadatacollectionstore.properties.instances.Relationship;
import org.odpi.openmetadata.repositoryservices.connectors.stores.metadatacollectionstore.repositoryconnector.OMRSRepositoryHelper;

import java.util.Collection;
import java.util.Collections;
import java.util.HashSet;
import java.util.List;
import java.util.Map;
import java.util.Set;
import java.util.stream.Collectors;

import static org.odpi.openmetadata.accessservices.assetlineage.util.AssetLineageConstants.ASSET;
import static org.odpi.openmetadata.accessservices.assetlineage.util.AssetLineageConstants.ASSET_SCHEMA_TYPE;
import static org.odpi.openmetadata.accessservices.assetlineage.util.AssetLineageConstants.ATTRIBUTE_FOR_SCHEMA;
import static org.odpi.openmetadata.accessservices.assetlineage.util.AssetLineageConstants.CLASSIFICATION_NAME_ASSET_OWNERSHIP;
import static org.odpi.openmetadata.accessservices.assetlineage.util.AssetLineageConstants.CLASSIFICATION_NAME_ASSET_ZONE_MEMBERSHIP;
import static org.odpi.openmetadata.accessservices.assetlineage.util.AssetLineageConstants.CLASSIFICATION_NAME_CONFIDENTIALITY;
import static org.odpi.openmetadata.accessservices.assetlineage.util.AssetLineageConstants.CLASSIFICATION_NAME_INCOMPLETE;
import static org.odpi.openmetadata.accessservices.assetlineage.util.AssetLineageConstants.CLASSIFICATION_NAME_PRIMARY_CATEGORY;
import static org.odpi.openmetadata.accessservices.assetlineage.util.AssetLineageConstants.CLASSIFICATION_NAME_SUBJECT_AREA;
import static org.odpi.openmetadata.accessservices.assetlineage.util.AssetLineageConstants.COMPLEX_SCHEMA_TYPE;
import static org.odpi.openmetadata.accessservices.assetlineage.util.AssetLineageConstants.CONNECTION;
import static org.odpi.openmetadata.accessservices.assetlineage.util.AssetLineageConstants.CONNECTION_ENDPOINT;
import static org.odpi.openmetadata.accessservices.assetlineage.util.AssetLineageConstants.CONNECTION_TO_ASSET;
import static org.odpi.openmetadata.accessservices.assetlineage.util.AssetLineageConstants.DATA_CONTENT_FOR_DATA_SET;
import static org.odpi.openmetadata.accessservices.assetlineage.util.AssetLineageConstants.DATA_FLOW;
import static org.odpi.openmetadata.accessservices.assetlineage.util.AssetLineageConstants.ENDPOINT;
import static org.odpi.openmetadata.accessservices.assetlineage.util.AssetLineageConstants.FILE_FOLDER;
import static org.odpi.openmetadata.accessservices.assetlineage.util.AssetLineageConstants.FOLDER_HIERARCHY;
import static org.odpi.openmetadata.accessservices.assetlineage.util.AssetLineageConstants.GLOSSARY_TERM;
<<<<<<< HEAD
=======
import static org.odpi.openmetadata.accessservices.assetlineage.util.AssetLineageConstants.DATA_FLOW;
import static org.odpi.openmetadata.accessservices.assetlineage.util.AssetLineageConstants.LINEAGE_MAPPING;
>>>>>>> d46a2aba
import static org.odpi.openmetadata.accessservices.assetlineage.util.AssetLineageConstants.NESTED_FILE;
import static org.odpi.openmetadata.accessservices.assetlineage.util.AssetLineageConstants.NESTED_SCHEMA_ATTRIBUTE;
import static org.odpi.openmetadata.accessservices.assetlineage.util.AssetLineageConstants.PORT;
import static org.odpi.openmetadata.accessservices.assetlineage.util.AssetLineageConstants.PORT_SCHEMA;
import static org.odpi.openmetadata.accessservices.assetlineage.util.AssetLineageConstants.PROCESS_HIERARCHY;
import static org.odpi.openmetadata.accessservices.assetlineage.util.AssetLineageConstants.PROCESS_PORT;
import static org.odpi.openmetadata.accessservices.assetlineage.util.AssetLineageConstants.RELATIONAL_TABLE;
import static org.odpi.openmetadata.accessservices.assetlineage.util.AssetLineageConstants.SCHEMA_ATTRIBUTE;
import static org.odpi.openmetadata.accessservices.assetlineage.util.AssetLineageConstants.SCHEMA_TYPE_OPTION;
import static org.odpi.openmetadata.accessservices.assetlineage.util.AssetLineageConstants.SEMANTIC_ASSIGNMENT;
import static org.odpi.openmetadata.accessservices.assetlineage.util.AssetLineageConstants.TERM_CATEGORIZATION;

/**
 * Constants for Open Metadata Types names used to build lineage functionality
 */
public class AssetLineageTypesValidator {

    private final OMRSRepositoryHelper repositoryHelper;
    private final HashSet<String> lineageClassificationTypes = new HashSet<>();
    private final HashSet<String> lineageRelationshipTypes = new HashSet<>();

    /**
     * Set up the validator for this server
     *
     * @param repositoryHelper     helper used by the converters
     * @param accessServiceOptions access service options
     */
    public AssetLineageTypesValidator(OMRSRepositoryHelper repositoryHelper, Map<String, Object> accessServiceOptions) {
        this.repositoryHelper = repositoryHelper;

        final Set<String> defaultLineageClassifications =
                Set.of(CLASSIFICATION_NAME_CONFIDENTIALITY, CLASSIFICATION_NAME_ASSET_ZONE_MEMBERSHIP, CLASSIFICATION_NAME_SUBJECT_AREA,
                        CLASSIFICATION_NAME_ASSET_OWNERSHIP, CLASSIFICATION_NAME_PRIMARY_CATEGORY, CLASSIFICATION_NAME_INCOMPLETE);
        final Set<String> defaultDataFileRelationships =
                Set.of(ATTRIBUTE_FOR_SCHEMA, ASSET_SCHEMA_TYPE, NESTED_FILE, FOLDER_HIERARCHY, CONNECTION_TO_ASSET, CONNECTION_ENDPOINT);
        final Set<String> defaultRelationalTableRelationships =
                Set.of(NESTED_SCHEMA_ATTRIBUTE, ATTRIBUTE_FOR_SCHEMA, ASSET_SCHEMA_TYPE, DATA_CONTENT_FOR_DATA_SET, CONNECTION_TO_ASSET,
                        CONNECTION_ENDPOINT);
        final Set<String> defaultTopicRelationships =
                Set.of(ATTRIBUTE_FOR_SCHEMA, SCHEMA_TYPE_OPTION, ASSET_SCHEMA_TYPE);
        final Set<String> defaultProcessRelationships =
<<<<<<< HEAD
                Set.of(ATTRIBUTE_FOR_SCHEMA, ASSET_SCHEMA_TYPE, PORT_SCHEMA, PROCESS_PORT, PROCESS_HIERARCHY, DATA_FLOW);
=======
                Set.of(ATTRIBUTE_FOR_SCHEMA, ASSET_SCHEMA_TYPE, PORT_SCHEMA, PORT_DELEGATION, PROCESS_PORT,
                        PROCESS_HIERARCHY, DATA_FLOW, LINEAGE_MAPPING);
>>>>>>> d46a2aba
        final Set<String> defaultGlossaryTermRelationships =
                Set.of(SEMANTIC_ASSIGNMENT, TERM_CATEGORIZATION);

        if (accessServiceOptions != null) {
            Object lineageClassificationTypesProperty = accessServiceOptions.get(AssetLineageConstants.LINEAGE_CLASSIFICATION_TYPES_KEY);
            if (lineageClassificationTypesProperty != null) {
                lineageClassificationTypes.addAll((Collection<? extends String>) lineageClassificationTypesProperty);
            }
        }
        lineageClassificationTypes.addAll(defaultLineageClassifications);

        lineageRelationshipTypes.addAll(defaultDataFileRelationships);
        lineageRelationshipTypes.addAll(defaultRelationalTableRelationships);
        lineageRelationshipTypes.addAll(defaultTopicRelationships);
        lineageRelationshipTypes.addAll(defaultProcessRelationships);
        lineageRelationshipTypes.addAll(defaultGlossaryTermRelationships);
    }

    /**
     * Checks if the entity classification list contains lineage classifications
     *
     * @param entityDetail the entity object
     *
     * @return true if the entity contains lineage classifications
     */
    public boolean hasValidClassificationTypes(EntityDetail entityDetail) {
        if (CollectionUtils.isEmpty(entityDetail.getClassifications())) {
            return false;
        }

        List<String> classificationNames = entityDetail.getClassifications().stream()
                .map(classification -> classification.getType().getTypeDefName())
                .toList();
        return !Collections.disjoint(lineageClassificationTypes, classificationNames);
    }

    /**
     * Determines if the given relationship is a lineage relationship
     *
     * @param relationship the relationship object
     *
     * @return true if the it is a lineage relationship
     */
    public boolean isValidLineageRelationshipType(Relationship relationship) {
        if (isRelationshipValid(relationship)) {
            return lineageRelationshipTypes.contains(relationship.getType().getTypeDefName());
        }
        return false;
    }

    /**
     * Determines if the given entity is a valid lineage entity
     *
     * @param entityDetail the entity object
     *
     * @return true if the it is a lineage entity of valid type
     */
    public boolean isValidLineageEntityType(EntityDetail entityDetail, String serverName) {
        String typeDefName = entityDetail.getType().getTypeDefName();
        return repositoryHelper.isTypeOf(serverName, typeDefName, ASSET) // this includes Processes, Topics, DataFiles and subtypes
                || repositoryHelper.isTypeOf(serverName, typeDefName, RELATIONAL_TABLE)
                // this includes TabularColumns, TabularFilesColumns, RelationalColumns, EventSchemaAttributes
                || repositoryHelper.isTypeOf(serverName, typeDefName, SCHEMA_ATTRIBUTE)
                || repositoryHelper.isTypeOf(serverName, typeDefName, GLOSSARY_TERM)
                || repositoryHelper.isTypeOf(serverName, typeDefName, PORT)
                // this includes TabularSchemaTypes, RelationalDBSchemaTypes, EventTypes, EventTypeLists
                || repositoryHelper.isTypeOf(serverName, typeDefName, COMPLEX_SCHEMA_TYPE)
                || repositoryHelper.isTypeOf(serverName, typeDefName, CONNECTION)
                || repositoryHelper.isTypeOf(serverName, typeDefName, ENDPOINT)
                || repositoryHelper.isTypeOf(serverName, typeDefName, FILE_FOLDER);
    }


    /**
     * Extract the lineage classifications from the list of classifications assigned
     *
     * @param classifications the list of available classifications
     *
     * @return a list of lineage classifications
     */
    public List<Classification> filterLineageClassifications(List<Classification> classifications) {
        if (CollectionUtils.isNotEmpty(classifications)) {
            return classifications.stream()
                    .filter(classification -> classification.getType() != null)
                    .filter(classification -> lineageClassificationTypes.contains(classification.getType().getTypeDefName()))
                    .collect(Collectors.toList());
        } else {
            return Collections.emptyList();
        }
    }

    /**
     * Sanity checks on the relationship object
     *
     * @param relationship the relationship object
     *
     * @return true if the relationship type is available and if the both ends of the relationship are available
     */
    private boolean isRelationshipValid(Relationship relationship) {
        return relationship.getType() != null
                && relationship.getType().getTypeDefName() != null
                && relationship.getEntityOneProxy() != null
                && relationship.getEntityOneProxy().getType() != null
                && relationship.getEntityOneProxy().getType().getTypeDefName() != null
                && relationship.getEntityTwoProxy() != null
                && relationship.getEntityTwoProxy().getType() != null
                && relationship.getEntityTwoProxy().getType().getTypeDefName() != null;
    }
}<|MERGE_RESOLUTION|>--- conflicted
+++ resolved
@@ -35,11 +35,8 @@
 import static org.odpi.openmetadata.accessservices.assetlineage.util.AssetLineageConstants.FILE_FOLDER;
 import static org.odpi.openmetadata.accessservices.assetlineage.util.AssetLineageConstants.FOLDER_HIERARCHY;
 import static org.odpi.openmetadata.accessservices.assetlineage.util.AssetLineageConstants.GLOSSARY_TERM;
-<<<<<<< HEAD
-=======
 import static org.odpi.openmetadata.accessservices.assetlineage.util.AssetLineageConstants.DATA_FLOW;
 import static org.odpi.openmetadata.accessservices.assetlineage.util.AssetLineageConstants.LINEAGE_MAPPING;
->>>>>>> d46a2aba
 import static org.odpi.openmetadata.accessservices.assetlineage.util.AssetLineageConstants.NESTED_FILE;
 import static org.odpi.openmetadata.accessservices.assetlineage.util.AssetLineageConstants.NESTED_SCHEMA_ATTRIBUTE;
 import static org.odpi.openmetadata.accessservices.assetlineage.util.AssetLineageConstants.PORT;
@@ -81,12 +78,7 @@
         final Set<String> defaultTopicRelationships =
                 Set.of(ATTRIBUTE_FOR_SCHEMA, SCHEMA_TYPE_OPTION, ASSET_SCHEMA_TYPE);
         final Set<String> defaultProcessRelationships =
-<<<<<<< HEAD
-                Set.of(ATTRIBUTE_FOR_SCHEMA, ASSET_SCHEMA_TYPE, PORT_SCHEMA, PROCESS_PORT, PROCESS_HIERARCHY, DATA_FLOW);
-=======
-                Set.of(ATTRIBUTE_FOR_SCHEMA, ASSET_SCHEMA_TYPE, PORT_SCHEMA, PORT_DELEGATION, PROCESS_PORT,
-                        PROCESS_HIERARCHY, DATA_FLOW, LINEAGE_MAPPING);
->>>>>>> d46a2aba
+                Set.of(ATTRIBUTE_FOR_SCHEMA, ASSET_SCHEMA_TYPE, PORT_SCHEMA, PROCESS_PORT, PROCESS_HIERARCHY, DATA_FLOW, LINEAGE_MAPPING);
         final Set<String> defaultGlossaryTermRelationships =
                 Set.of(SEMANTIC_ASSIGNMENT, TERM_CATEGORIZATION);
 
