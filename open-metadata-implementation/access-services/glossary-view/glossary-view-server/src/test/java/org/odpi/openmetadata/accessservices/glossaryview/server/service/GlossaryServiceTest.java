/* SPDX-License-Identifier: Apache-2.0 */
/* Copyright Contributors to the ODPi Egeria project. */
package org.odpi.openmetadata.accessservices.glossaryview.server.service;

import org.junit.Before;
import org.junit.Test;
import org.odpi.openmetadata.accessservices.glossaryview.rest.ExternalGlossaryLink;
import org.odpi.openmetadata.accessservices.glossaryview.rest.Glossary;
import org.odpi.openmetadata.accessservices.glossaryview.rest.GlossaryViewEntityDetailResponse;
import org.odpi.openmetadata.commonservices.generichandlers.OpenMetadataAPIMapper;
import org.odpi.openmetadata.frameworks.connectors.ffdc.PropertyServerException;
import org.odpi.openmetadata.repositoryservices.connectors.stores.metadatacollectionstore.properties.instances.EntityDetail;

import java.util.Collections;

import static org.junit.Assert.assertEquals;
import static org.junit.Assert.assertTrue;
<<<<<<< HEAD
import static org.mockito.ArgumentMatchers.any;
import static org.mockito.ArgumentMatchers.anyInt;
import static org.mockito.ArgumentMatchers.eq;
=======
>>>>>>> ff70ae33
import static org.mockito.Mockito.when;

public class GlossaryServiceTest extends GlossaryViewOmasBase {

    private final GlossaryService underTest = new GlossaryService();
    private static final String GUID = "guid";

    @Before
    public void before() throws Exception{
        super.before(underTest);
    }

    @Test
    public void getGlossary() throws Exception{
<<<<<<< HEAD

        when(repositoryHandler.getEntityByGUID(eq(USER_ID), eq(glossaries.get(0).getGUID()), eq(GUID),
                eq(GLOSSARY_TYPE_NAME), eq(false), eq(false), any(), eq("getGlossary"))).thenReturn(glossaries.get(0));
=======
        when(entitiesHandler.getEntityFromRepository(USER_ID, glossaries.get(0).getGUID(),
                OpenMetadataAPIMapper.GUID_PROPERTY_NAME, GLOSSARY_TYPE_NAME, null,
                null, false, false, null,
                null, "getGlossary")).thenReturn(glossaries.get(0));
>>>>>>> ff70ae33

        GlossaryViewEntityDetailResponse response = underTest.getGlossary(USER_ID, SERVER_NAME, glossaries.get(0).getGUID());

        assertEquals(1, response.getResult().size());
        assertGlossaryProperties(glossaries.get(0), (Glossary)response.getResult().get(0));
    }

    @Test
    public void getAllGlossaries() throws Exception{
        when(entitiesHandler.getEntitiesByType(USER_ID, GLOSSARY_TYPE_GUID, GLOSSARY_TYPE_NAME, null,
                false, false, null, 0, 10, null,
                "getAllGlossaries")).thenReturn(glossaries);

        GlossaryViewEntityDetailResponse response = underTest.getAllGlossaries(USER_ID, SERVER_NAME, 0, 10);

        assertEquals(3, response.getResult().size());

        assertGlossaryProperties(glossaries.get(0), (Glossary)response.getResult().get(0));
        assertGlossaryProperties(glossaries.get(1), (Glossary)response.getResult().get(1));
        assertGlossaryProperties(glossaries.get(2), (Glossary)response.getResult().get(2));

        assertTrue(isEffective.test(response.getResult().get(0)));
        assertTrue(isEffective.test(response.getResult().get(1)));
        assertTrue(isEffective.test(response.getResult().get(2)));

    }

    @Test
    public void getTermHomeGlossary() throws Exception{
        when(entitiesHandler.getAttachedEntities(USER_ID, terms.get(0).getGUID(), OpenMetadataAPIMapper.GUID_PROPERTY_NAME,
                TERM_TYPE_NAME, TERM_ANCHOR_RELATIONSHIP_GUID, TERM_ANCHOR_RELATIONSHIP_NAME, null,
                0, 0, "getTermHomeGlossary"))
                .thenReturn(Collections.singletonList(glossaries.get(0)));

        GlossaryViewEntityDetailResponse response = underTest.getTermHomeGlossary(USER_ID, SERVER_NAME, terms.get(0).getGUID());

        assertEquals(1, response.getResult().size());
        assertGlossaryProperties(glossaries.get(0), (Glossary)response.getResult().get(0));
        assertTrue(isEffective.test(response.getResult().get(0)));
    }

    @Test
    public void getCategoryHomeGlossary() throws Exception{
        when(entitiesHandler.getAttachedEntities(USER_ID, categories.get(0).getGUID(), OpenMetadataAPIMapper.GUID_PROPERTY_NAME,
                CATEGORY_TYPE_NAME, CATEGORY_ANCHOR_RELATIONSHIP_GUID, CATEGORY_ANCHOR_RELATIONSHIP_NAME, null,
                0, 0, "getCategoryHomeGlossary"))
                .thenReturn(Collections.singletonList(glossaries.get(0)));

        GlossaryViewEntityDetailResponse response = underTest.getCategoryHomeGlossary(USER_ID, SERVER_NAME, categories.get(0).getGUID());

        assertEquals(1, response.getResult().size());
        assertGlossaryProperties(glossaries.get(0), (Glossary)response.getResult().get(0));
        assertTrue(isEffective.test(response.getResult().get(0)));
    }

    @Test
    public void getExternalGlossaryLinks() throws Exception{
        when(entitiesHandler.getAttachedEntities(USER_ID, glossaries.get(0).getGUID(), OpenMetadataAPIMapper.GUID_PROPERTY_NAME,
                GLOSSARY_TYPE_NAME, EXTERNALLY_SOURCED_GLOSSARY_RELATIONSHIP_GUID, EXTERNALLY_SOURCED_GLOSSARY_RELATIONSHIP_NAME,
                null, 0, 10, "getExternalGlossaryLinks"))
                .thenReturn(Collections.singletonList(externalGlossaryLink));

        GlossaryViewEntityDetailResponse response = underTest.getExternalGlossaryLinks(USER_ID, SERVER_NAME,
                glossaries.get(0).getGUID(),0, 10);

        assertEquals(1, response.getResult().size());
        assertExternalGlossaryLinkProperties(externalGlossaryLink, (ExternalGlossaryLink) response.getResult().get(0));
        assertTrue(isEffective.test(response.getResult().get(0)));
    }

    @Test
    public void throwOmrsExceptionOnGetEntityByGUID() throws Exception{
        PropertyServerException exception = new PropertyServerException(501, "className-getEntityFromRepository",
                "actionDescription-getEntityByGUID", "errorMessage-getEntityByGUID", null, null,
                "systemAction-getEntityByGUID", "userAction-getEntityByGUID", null, null);

<<<<<<< HEAD
        when(repositoryHandler.getEntityByGUID(eq(USER_ID), eq(glossaries.get(0).getGUID()), eq(GUID),
                eq(GLOSSARY_TYPE_NAME), eq(false), eq(false), any(), eq("getGlossary"))).thenThrow(exception);
=======
        when(entitiesHandler.getEntityFromRepository(USER_ID, glossaries.get(0).getGUID(), OpenMetadataAPIMapper.GUID_PROPERTY_NAME,
                GLOSSARY_TYPE_NAME, null, null, false,
                false, null, null, "getGlossary"))
                .thenThrow(exception);
>>>>>>> ff70ae33

        GlossaryViewEntityDetailResponse response = underTest.getGlossary(USER_ID, SERVER_NAME, glossaries.get(0).getGUID());

        assertExceptionDataInResponse(exception, response);
    }

    @Test
    public void throwOmrsExceptionOnGetEntitiesForRelationshipType() throws Exception{
        PropertyServerException exception = new PropertyServerException(501, "className-getAttachedEntities",
                "actionDescription--getEntitiesForRelationshipType", "errorMessage--getEntitiesForRelationshipType", null, null,
                "systemAction--getEntitiesForRelationshipType", "userAction--getEntitiesForRelationshipType", null, null);
        when(entitiesHandler.getAttachedEntities(USER_ID, glossaries.get(0).getGUID(), OpenMetadataAPIMapper.GUID_PROPERTY_NAME,
                GLOSSARY_TYPE_NAME, EXTERNALLY_SOURCED_GLOSSARY_RELATIONSHIP_GUID, EXTERNALLY_SOURCED_GLOSSARY_RELATIONSHIP_NAME,
                null, 0, 10, "getExternalGlossaryLinks")).thenThrow(exception);

        GlossaryViewEntityDetailResponse response = underTest.getExternalGlossaryLinks(USER_ID, SERVER_NAME,
                glossaries.get(0).getGUID(),0, 10);

        assertExceptionDataInResponse(exception, response);
    }

    private void assertGlossaryProperties(EntityDetail expected, Glossary actual){
        assertEquals(expected.getGUID(), actual.getGuid());
        assertEquals(expected.getProperties().getPropertyValue("qualifiedName").valueAsString(), actual.getQualifiedName());
        assertEquals(expected.getProperties().getPropertyValue("displayName").valueAsString(), actual.getDisplayName());
        assertEquals(expected.getProperties().getPropertyValue("language").valueAsString(), actual.getLanguage());
        assertEquals(expected.getProperties().getPropertyValue("description").valueAsString(), actual.getDescription());
        assertEquals(expected.getProperties().getPropertyValue("usage").valueAsString(), actual.getUsage());
    }

}<|MERGE_RESOLUTION|>--- conflicted
+++ resolved
@@ -8,6 +8,7 @@
 import org.odpi.openmetadata.accessservices.glossaryview.rest.Glossary;
 import org.odpi.openmetadata.accessservices.glossaryview.rest.GlossaryViewEntityDetailResponse;
 import org.odpi.openmetadata.commonservices.generichandlers.OpenMetadataAPIMapper;
+import org.odpi.openmetadata.commonservices.generichandlers.OpenMetadataAPIGenericHandler;
 import org.odpi.openmetadata.frameworks.connectors.ffdc.PropertyServerException;
 import org.odpi.openmetadata.repositoryservices.connectors.stores.metadatacollectionstore.properties.instances.EntityDetail;
 
@@ -15,12 +16,9 @@
 
 import static org.junit.Assert.assertEquals;
 import static org.junit.Assert.assertTrue;
-<<<<<<< HEAD
 import static org.mockito.ArgumentMatchers.any;
 import static org.mockito.ArgumentMatchers.anyInt;
 import static org.mockito.ArgumentMatchers.eq;
-=======
->>>>>>> ff70ae33
 import static org.mockito.Mockito.when;
 
 public class GlossaryServiceTest extends GlossaryViewOmasBase {
@@ -35,16 +33,10 @@
 
     @Test
     public void getGlossary() throws Exception{
-<<<<<<< HEAD
-
-        when(repositoryHandler.getEntityByGUID(eq(USER_ID), eq(glossaries.get(0).getGUID()), eq(GUID),
-                eq(GLOSSARY_TYPE_NAME), eq(false), eq(false), any(), eq("getGlossary"))).thenReturn(glossaries.get(0));
-=======
         when(entitiesHandler.getEntityFromRepository(USER_ID, glossaries.get(0).getGUID(),
                 OpenMetadataAPIMapper.GUID_PROPERTY_NAME, GLOSSARY_TYPE_NAME, null,
                 null, false, false, null,
                 null, "getGlossary")).thenReturn(glossaries.get(0));
->>>>>>> ff70ae33
 
         GlossaryViewEntityDetailResponse response = underTest.getGlossary(USER_ID, SERVER_NAME, glossaries.get(0).getGUID());
 
@@ -76,7 +68,8 @@
     public void getTermHomeGlossary() throws Exception{
         when(entitiesHandler.getAttachedEntities(USER_ID, terms.get(0).getGUID(), OpenMetadataAPIMapper.GUID_PROPERTY_NAME,
                 TERM_TYPE_NAME, TERM_ANCHOR_RELATIONSHIP_GUID, TERM_ANCHOR_RELATIONSHIP_NAME, null,
-                0, 0, "getTermHomeGlossary"))
+                null, null, 0, false, false,
+                0, 0, null, "getTermHomeGlossary"))
                 .thenReturn(Collections.singletonList(glossaries.get(0)));
 
         GlossaryViewEntityDetailResponse response = underTest.getTermHomeGlossary(USER_ID, SERVER_NAME, terms.get(0).getGUID());
@@ -90,7 +83,8 @@
     public void getCategoryHomeGlossary() throws Exception{
         when(entitiesHandler.getAttachedEntities(USER_ID, categories.get(0).getGUID(), OpenMetadataAPIMapper.GUID_PROPERTY_NAME,
                 CATEGORY_TYPE_NAME, CATEGORY_ANCHOR_RELATIONSHIP_GUID, CATEGORY_ANCHOR_RELATIONSHIP_NAME, null,
-                0, 0, "getCategoryHomeGlossary"))
+                null, null, 0, false, false,
+                0, 0, null, "getCategoryHomeGlossary"))
                 .thenReturn(Collections.singletonList(glossaries.get(0)));
 
         GlossaryViewEntityDetailResponse response = underTest.getCategoryHomeGlossary(USER_ID, SERVER_NAME, categories.get(0).getGUID());
@@ -104,7 +98,9 @@
     public void getExternalGlossaryLinks() throws Exception{
         when(entitiesHandler.getAttachedEntities(USER_ID, glossaries.get(0).getGUID(), OpenMetadataAPIMapper.GUID_PROPERTY_NAME,
                 GLOSSARY_TYPE_NAME, EXTERNALLY_SOURCED_GLOSSARY_RELATIONSHIP_GUID, EXTERNALLY_SOURCED_GLOSSARY_RELATIONSHIP_NAME,
-                null, 0, 10, "getExternalGlossaryLinks"))
+                null,
+                null, null, 0, false, false,
+                0, 10, null,"getExternalGlossaryLinks"))
                 .thenReturn(Collections.singletonList(externalGlossaryLink));
 
         GlossaryViewEntityDetailResponse response = underTest.getExternalGlossaryLinks(USER_ID, SERVER_NAME,
@@ -121,15 +117,10 @@
                 "actionDescription-getEntityByGUID", "errorMessage-getEntityByGUID", null, null,
                 "systemAction-getEntityByGUID", "userAction-getEntityByGUID", null, null);
 
-<<<<<<< HEAD
-        when(repositoryHandler.getEntityByGUID(eq(USER_ID), eq(glossaries.get(0).getGUID()), eq(GUID),
-                eq(GLOSSARY_TYPE_NAME), eq(false), eq(false), any(), eq("getGlossary"))).thenThrow(exception);
-=======
         when(entitiesHandler.getEntityFromRepository(USER_ID, glossaries.get(0).getGUID(), OpenMetadataAPIMapper.GUID_PROPERTY_NAME,
                 GLOSSARY_TYPE_NAME, null, null, false,
                 false, null, null, "getGlossary"))
                 .thenThrow(exception);
->>>>>>> ff70ae33
 
         GlossaryViewEntityDetailResponse response = underTest.getGlossary(USER_ID, SERVER_NAME, glossaries.get(0).getGUID());
 
@@ -143,7 +134,9 @@
                 "systemAction--getEntitiesForRelationshipType", "userAction--getEntitiesForRelationshipType", null, null);
         when(entitiesHandler.getAttachedEntities(USER_ID, glossaries.get(0).getGUID(), OpenMetadataAPIMapper.GUID_PROPERTY_NAME,
                 GLOSSARY_TYPE_NAME, EXTERNALLY_SOURCED_GLOSSARY_RELATIONSHIP_GUID, EXTERNALLY_SOURCED_GLOSSARY_RELATIONSHIP_NAME,
-                null, 0, 10, "getExternalGlossaryLinks")).thenThrow(exception);
+                null,
+                null, null, 0, false, false,
+                0, 10, null, "getExternalGlossaryLinks")).thenThrow(exception);
 
         GlossaryViewEntityDetailResponse response = underTest.getExternalGlossaryLinks(USER_ID, SERVER_NAME,
                 glossaries.get(0).getGUID(),0, 10);
