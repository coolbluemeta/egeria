--- conflicted
+++ resolved
@@ -26,18 +26,7 @@
 
         <dependency>
             <groupId>org.odpi.egeria</groupId>
-<<<<<<< HEAD
-            <artifactId>asset-owner-api</artifactId>
-            <version>${open-metadata.version}</version>
-        </dependency>
-
-        <dependency>
-            <groupId>org.odpi.egeria</groupId>
             <artifactId>ffdc-services</artifactId>
-            <version>${open-metadata.version}</version>
-=======
-            <artifactId>ffdc-services</artifactId>
->>>>>>> e12c9568
         </dependency>
 
         <dependency>
