/* SPDX-License-Identifier: Apache-2.0 */
/* Copyright Contributors to the ODPi Egeria project. */

package org.odpi.openmetadata.accessservices.assetowner.metadataelements;

import com.fasterxml.jackson.annotation.JsonAutoDetect;
import com.fasterxml.jackson.annotation.JsonIgnoreProperties;
import com.fasterxml.jackson.annotation.JsonInclude;
import org.odpi.openmetadata.accessservices.assetowner.properties.DerivedSchemaTypeQueryTargetProperties;
import org.odpi.openmetadata.accessservices.assetowner.properties.SchemaTypeProperties;
import org.odpi.openmetadata.frameworks.connectors.properties.beans.ElementHeader;

<<<<<<< HEAD
=======
import java.util.List;
>>>>>>> e7f4c006
import java.util.Objects;

import static com.fasterxml.jackson.annotation.JsonAutoDetect.Visibility.NONE;
import static com.fasterxml.jackson.annotation.JsonAutoDetect.Visibility.PUBLIC_ONLY;

/**
 * SchemaTypeElement contains the properties and header for a reference data asset retrieved from the metadata repository.
 */
@JsonAutoDetect(getterVisibility=PUBLIC_ONLY, setterVisibility=PUBLIC_ONLY, fieldVisibility=NONE)
@JsonInclude(JsonInclude.Include.NON_NULL)
@JsonIgnoreProperties(ignoreUnknown=true)
public class SchemaTypeElement implements MetadataElement
{
<<<<<<< HEAD
    private SchemaTypeProperties schemaTypeProperties = null;
    private ElementHeader        elementHeader = null;
=======
    private SchemaTypeProperties                         schemaTypeProperties = null;
    private ElementHeader                                elementHeader        = null;

    /*
     * For complex schema types such as StructSchemaType
     */
    private int                                          attributeCount       = 0;
>>>>>>> e7f4c006

    /*
     * For Map Schema Types
     */
    private SchemaTypeElement                            mapFromElement = null;
    private SchemaTypeElement                            mapToElement   = null;

    /*
     * For External Schema Types
     */
    private SchemaTypeElement                            externalSchemaType = null;

    /*
     * Schema options for SchemaTypeChoice
     */
    private List<SchemaTypeElement>                      schemaOptions = null;

    /*
     * Used when a value, or set of values associated with the schema are derived rather than stored.
     */
    private String                                       formula              = null;
    private String                                       formulaType          = null;
    private List<DerivedSchemaTypeQueryTargetProperties> queries              = null;

    /**
     * Default constructor
     */
    public SchemaTypeElement()
    {
        super();
    }


    /**
     * Copy/clone constructor
     *
     * @param template object to copy
     */
    public SchemaTypeElement(SchemaTypeElement template)
    {
        if (template != null)
        {
            elementHeader = template.getElementHeader();
            schemaTypeProperties = template.getSchemaTypeProperties();

            attributeCount = template.getAttributeCount();

            mapFromElement = template.getMapFromElement();
            mapToElement   = template.getMapToElement();

            externalSchemaType = template.getExternalSchemaType();

            schemaOptions = template.getSchemaOptions();

            formula = template.getFormula();
            formulaType = template.getFormulaType();
            queries = template.getQueries();
        }
    }


    /**
     * Return the element header associated with the properties.
     *
     * @return element header object
     */
    @Override
    public ElementHeader getElementHeader()
    {
        return elementHeader;
    }


    /**
     * Set up the element header associated with the properties.
     *
     * @param elementHeader element header object
     */
    @Override
    public void setElementHeader(ElementHeader elementHeader)
    {
        this.elementHeader = elementHeader;
    }


    /**
     * Return the properties for the schema.
     *
     * @return schema properties (using appropriate subclass)
     */
    public SchemaTypeProperties getSchemaTypeProperties()
    {
        return schemaTypeProperties;
    }


    /**
     * Set up the properties for the schema.
     *
     * @param schemaTypeProperties schema properties
     */
    public void setSchemaTypeProperties(SchemaTypeProperties schemaTypeProperties)
    {
        this.schemaTypeProperties = schemaTypeProperties;
    }



    /**
     * Return the count of attributes in this schema type.
     *
     * @return String data type name
     */
    public int getAttributeCount() { return attributeCount; }


    /**
     * Set up the count of attributes in this schema type
     *
     * @param attributeCount data type name
     */
    public void setAttributeCount(int attributeCount)
    {
        this.attributeCount = attributeCount;
    }



    /**
     * Return the type of schema element that represents the key or property name for the map.
     * This is also called the domain of the map.
     *
     * @return SchemaElement
     */
    public SchemaTypeElement getMapFromElement()
    {
        return mapFromElement;
    }


    /**
     * Set up the type of schema element that represents the key or property name for the map.
     * This is also called the domain of the map.
     *
     * @param mapFromElement SchemaElement
     */
    public void setMapFromElement(SchemaTypeElement mapFromElement)
    {
        this.mapFromElement = mapFromElement;
    }


    /**
     * Return the type of schema element that represents the property value for the map.
     * This is also called the range of the map.
     *
     * @return SchemaElement
     */
    public SchemaTypeElement getMapToElement()
    {
        return mapToElement;
    }


    /**
     * Set up the type of schema element that represents the property value for the map.
     * This is also called the range of the map.
     *
     * @param mapToElement SchemaType
     */
    public void setMapToElement(SchemaTypeElement mapToElement)
    {
        this.mapToElement = mapToElement;
    }


    /**
     * Return the schema type that is reusable amongst assets.
     *
     * @return bean describing external schema
     */
    public SchemaTypeElement getExternalSchemaType()
    {
        return externalSchemaType;
    }


    /**
     * Set up the schema type that is reusable amongst assets.
     *
     * @param externalSchemaType bean describing external schema
     */
    public void setExternalSchemaType(SchemaTypeElement externalSchemaType)
    {
        this.externalSchemaType = externalSchemaType;
    }


    /**
     * Return the list of alternative schema types that this attribute or asset may use.
     *
     * @return list of schema types
     */
    public List<SchemaTypeElement> getSchemaOptions()
    {
        if (schemaOptions == null)
        {
            return null;
        }
        else if (schemaOptions.isEmpty())
        {
            return null;
        }

        return schemaOptions;
    }


    /**
     * Set up the list of alternative schema types that this attribute or asset may use.
     *
     * @param schemaOptions list of schema types
     */
    public void setSchemaOptions(List<SchemaTypeElement> schemaOptions)
    {
        this.schemaOptions = schemaOptions;
    }


    /**
     * Return the formula used to combine the values of the queries.  Each query is has a identifier and the
     * formula has placeholders for these identifiers in it to show how the query results are combined.
     *
     * @return String formula
     */
    public String getFormula() { return formula; }


    /**
     * Set up the formula used to combine the values of the queries.  Each query is has a identifier and the
     * formula has placeholders for these identifiers in it to show how the query results are combined.
     *
     * @param formula String formula
     */
    public void setFormula(String formula)
    {
        this.formula = formula;
    }


    /**
     * Return the specification language for the formula.
     *
     * @return string description
     */
    public String getFormulaType()
    {
        return formulaType;
    }


    /**
     * Set up  the specification language for the formula.
     *
     * @param formulaType string description
     */
    public void setFormulaType(String formulaType)
    {
        this.formulaType = formulaType;
    }


    /**
     * Return the list of individual query targets for a derived column.
     *
     * @return list of queries and their target element
     */
    public List<DerivedSchemaTypeQueryTargetProperties> getQueries()
    {
        return queries;
    }


    /**
     * Set up the list of individual query targets for a derived column.
     *
     * @param queries list of queries and their target element
     */
    public void setQueries(List<DerivedSchemaTypeQueryTargetProperties> queries)
    {
        this.queries = queries;
    }


    /**
     * JSON-style toString
     *
     * @return return string containing the property names and values
     */
    @Override
    public String toString()
    {
        return "SchemaTypeElement{" +
                       "schemaTypeProperties=" + schemaTypeProperties +
                       ", elementHeader=" + elementHeader +
                       ", attributeCount=" + attributeCount +
                       ", mapFromElement=" + mapFromElement +
                       ", mapToElement=" + mapToElement +
                       ", formula='" + formula + '\'' +
                       ", formulaType='" + formulaType + '\'' +
                       ", queries=" + queries +
                       '}';
    }


    /**
     * Return comparison result based on the content of the properties.
     *
     * @param objectToCompare test object
     * @return result of comparison
     */
    @Override
    public boolean equals(Object objectToCompare)
    {
        if (this == objectToCompare)
        {
            return true;
        }
        if (objectToCompare == null || getClass() != objectToCompare.getClass())
        {
            return false;
        }
        SchemaTypeElement that = (SchemaTypeElement) objectToCompare;
        return attributeCount == that.attributeCount &&
                       Objects.equals(schemaTypeProperties, that.schemaTypeProperties) &&
                       Objects.equals(elementHeader, that.elementHeader) &&
                       Objects.equals(mapFromElement, that.mapFromElement) &&
                       Objects.equals(mapToElement, that.mapToElement) &&
                       Objects.equals(externalSchemaType, that.externalSchemaType) &&
                       Objects.equals(schemaOptions, that.schemaOptions) &&
                       Objects.equals(formula, that.formula) &&
                       Objects.equals(formulaType, that.formulaType) &&
                       Objects.equals(queries, that.queries);
    }


    /**
     * Return hash code for this object
     *
     * @return int hash code
     */
    @Override
    public int hashCode()
    {
        return Objects.hash(schemaTypeProperties, elementHeader, attributeCount, mapFromElement, mapToElement, externalSchemaType, schemaOptions,
                            formula, formulaType, queries);
    }
}<|MERGE_RESOLUTION|>--- conflicted
+++ resolved
@@ -10,10 +10,7 @@
 import org.odpi.openmetadata.accessservices.assetowner.properties.SchemaTypeProperties;
 import org.odpi.openmetadata.frameworks.connectors.properties.beans.ElementHeader;
 
-<<<<<<< HEAD
-=======
 import java.util.List;
->>>>>>> e7f4c006
 import java.util.Objects;
 
 import static com.fasterxml.jackson.annotation.JsonAutoDetect.Visibility.NONE;
@@ -27,10 +24,7 @@
 @JsonIgnoreProperties(ignoreUnknown=true)
 public class SchemaTypeElement implements MetadataElement
 {
-<<<<<<< HEAD
-    private SchemaTypeProperties schemaTypeProperties = null;
-    private ElementHeader        elementHeader = null;
-=======
+
     private SchemaTypeProperties                         schemaTypeProperties = null;
     private ElementHeader                                elementHeader        = null;
 
@@ -38,7 +32,6 @@
      * For complex schema types such as StructSchemaType
      */
     private int                                          attributeCount       = 0;
->>>>>>> e7f4c006
 
     /*
      * For Map Schema Types
