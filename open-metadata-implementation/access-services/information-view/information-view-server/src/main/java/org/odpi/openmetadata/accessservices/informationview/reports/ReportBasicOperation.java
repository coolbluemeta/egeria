--- conflicted
+++ resolved
@@ -189,15 +189,9 @@
                                     derivedColumnEntity.getGUID(),
                                     new InstanceProperties());
 
-<<<<<<< HEAD
-        if(reportColumn.getBusinessTerm() != null) {
-            addBusinessTerm(derivedColumnEntity.getGUID(), reportColumn.getBusinessTerm().getGuid());
-        }
+
         addQueryTargets(reportColumn.getSources(), derivedColumnEntity);
-=======
-        addSemanticAssignments(reportColumn, derivedColumnEntity);
-        addQueryTargets(reportColumn, derivedColumnEntity);
->>>>>>> a3f3a96f
+        addSemanticAssignments(reportColumn.getBusinessTerms(), derivedColumnEntity);
         String qualifiedNameForColumnType = buildQualifiedNameForSchemaType(qualifiedNameForParent, Constants.SCHEMA_TYPE, reportColumn);
         InstanceProperties schemaAttributeTypeProperties = new InstanceProperties();
         schemaAttributeTypeProperties = helper.addStringPropertyToInstance(Constants.INFORMATION_VIEW_OMAS_NAME, schemaAttributeTypeProperties, Constants.QUALIFIED_NAME, qualifiedNameForColumnType, "addReportColumn");
@@ -212,22 +206,49 @@
 
 
 
-<<<<<<< HEAD
-=======
-    /**
-     * Create relationships of type SEMANTIC_ASSIGNMENT between the business terms defined for the report column and the entity representing the column
-     * @param reportColumn object describing the report column
+
+    /**
+     *
+     * @param sources list of sources describing the report column
      * @param derivedColumnEntity entity describing the derived column
-     */
-    private void addSemanticAssignments(ReportColumn reportColumn, EntityDetail derivedColumnEntity){
-        if(reportColumn.getBusinessTerms() != null && !reportColumn.getBusinessTerms().isEmpty()) {
-            reportColumn.getBusinessTerms().stream().forEach(bt -> {
-                addSemanticAssignments(derivedColumnEntity, bt);
+     * @throws InvalidParameterException
+     * @throws StatusNotSupportedException
+     * @throws TypeErrorException
+     * @throws FunctionNotSupportedException
+     * @throws PropertyErrorException
+     * @throws EntityNotKnownException
+     * @throws TypeDefNotKnownException
+     * @throws PagingErrorException
+     * @throws UserNotAuthorizedException
+     * @throws RepositoryErrorException
+     */
+    private void addQueryTargets(List<Source> sources, EntityDetail derivedColumnEntity) {
+        for (Source source : sources) {
+            String sourceColumnGUID = entityReferenceResolver.getSourceGuid(source);
+            if (!StringUtils.isEmpty(sourceColumnGUID)) {
+                log.debug("source {} for entity {} found.", source, derivedColumnEntity.getGUID());
+                addQueryTarget(derivedColumnEntity.getGUID(), sourceColumnGUID, "");
+            } else {
+                throwSourceNotFoundException(source, null, ReportBasicOperation.class.getName());
+            }
+        }
+    }
+
+
+    /**
+     * Create relationships of type SEMANTIC_ASSIGNMENT between the business terms and the entity representing the column
+     * @param  businessTerms list of business terms
+     * @param derivedColumnEntity entity describing the derived column
+     */
+    private void addSemanticAssignments(List<BusinessTerm> businessTerms, EntityDetail derivedColumnEntity){
+        if(businessTerms != null && !businessTerms.isEmpty()) {
+            businessTerms.stream().forEach(bt -> {
+                addSemanticAssignment(bt, derivedColumnEntity);
             });
         }
     }
 
-    private void addSemanticAssignments(EntityDetail derivedColumnEntity, BusinessTerm bt)  {
+    private void addSemanticAssignment(BusinessTerm bt, EntityDetail derivedColumnEntity)  {
         String businessTermGuid;
         try {
             businessTermGuid = entityReferenceResolver.getBusinessTermGuid(bt);
@@ -246,33 +267,6 @@
                     e);
         }
     }
->>>>>>> a3f3a96f
-
-    /**
-     *
-     * @param sources list of sources describing the report column
-     * @param derivedColumnEntity entity describing the derived column
-     * @throws InvalidParameterException
-     * @throws StatusNotSupportedException
-     * @throws TypeErrorException
-     * @throws FunctionNotSupportedException
-     * @throws PropertyErrorException
-     * @throws EntityNotKnownException
-     * @throws TypeDefNotKnownException
-     * @throws PagingErrorException
-     * @throws UserNotAuthorizedException
-     * @throws RepositoryErrorException
-     */
-    private void addQueryTargets(List<Source> sources, EntityDetail derivedColumnEntity) throws InvalidParameterException, StatusNotSupportedException, TypeErrorException, FunctionNotSupportedException, PropertyErrorException, EntityNotKnownException, PagingErrorException, UserNotAuthorizedException, RepositoryErrorException {
-        for (Source source : sources) {
-            String sourceColumnGUID = entityReferenceResolver.getSourceGuid(source);
-            if (!StringUtils.isEmpty(sourceColumnGUID)) {
-                log.debug("source {} for entity {} found.", source, derivedColumnEntity.getGUID());
-                addQueryTarget(derivedColumnEntity.getGUID(), sourceColumnGUID, "");
-            } else {
-                throwSourceNotFoundException(source, null, ReportBasicOperation.class.getName());
-            }
-        }
-    }
+
 
 }