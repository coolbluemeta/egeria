<?xml version="1.0" encoding="UTF-8"?>

<!-- SPDX-License-Identifier: Apache-2.0 -->
<!-- Copyright Contributors to the ODPi Egeria project.  -->

<project xmlns="http://maven.apache.org/POM/4.0.0"
         xmlns:xsi="http://www.w3.org/2001/XMLSchema-instance"
         xsi:schemaLocation="http://maven.apache.org/POM/4.0.0 http://maven.apache.org/xsd/maven-4.0.0.xsd">

    <parent>
        <artifactId>information-view</artifactId>
        <groupId>org.odpi.egeria</groupId>
        <version>1.1-SNAPSHOT</version>
    </parent>

    <name>Information View OMAS API</name>
    <description>
        Shared beans for the Information View Open Metadata Access Service (OMAS).
    </description>


    <modelVersion>4.0.0</modelVersion>

    <artifactId>information-view-api</artifactId>

    <dependencies>
        <dependency>
            <groupId>com.fasterxml.jackson.core</groupId>
            <artifactId>jackson-annotations</artifactId>
<<<<<<< HEAD
            <version>${jackson.version}</version>
=======
>>>>>>> e12c9568
        </dependency>

        <dependency>
            <groupId>org.odpi.egeria</groupId>
            <artifactId>repository-services-apis</artifactId>
<<<<<<< HEAD
            <version>${open-metadata.version}</version>
=======
>>>>>>> e12c9568
        </dependency>

</dependencies>

</project><|MERGE_RESOLUTION|>--- conflicted
+++ resolved
@@ -27,19 +27,11 @@
         <dependency>
             <groupId>com.fasterxml.jackson.core</groupId>
             <artifactId>jackson-annotations</artifactId>
-<<<<<<< HEAD
-            <version>${jackson.version}</version>
-=======
->>>>>>> e12c9568
         </dependency>
 
         <dependency>
             <groupId>org.odpi.egeria</groupId>
             <artifactId>repository-services-apis</artifactId>
-<<<<<<< HEAD
-            <version>${open-metadata.version}</version>
-=======
->>>>>>> e12c9568
         </dependency>
 
 </dependencies>
