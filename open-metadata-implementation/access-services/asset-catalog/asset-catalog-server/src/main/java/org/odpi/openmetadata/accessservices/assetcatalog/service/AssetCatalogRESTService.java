--- conflicted
+++ resolved
@@ -180,72 +180,6 @@
         return response;
     }
 
-<<<<<<< HEAD
-=======
-    public AssetCatalogListResponse getLinkingAssets(String serverName,
-                                                     String userId,
-                                                     String startAssetId,
-                                                     String endAssetId) {
-        String methodName = "getLinkingAssets";
-        log.debug(CALLING_METHOD, methodName);
-
-        AssetCatalogListResponse response = new AssetCatalogListResponse();
-        try {
-            AssetCatalogHandler assetCatalogHandler = instanceHandler.getAssetCatalogHandler(userId, serverName, methodName);
-            response.setAssetCatalogBeanList(assetCatalogHandler.getIntermediateAssets(userId, startAssetId, endAssetId, serverName));
-        } catch (AssetCatalogException e) {
-            exceptionHandler.captureAssetCatalogExeption(response, e);
-        } catch (org.odpi.openmetadata.frameworks.connectors.ffdc.UserNotAuthorizedException e) {
-            restExceptionHandler.captureUserNotAuthorizedException(response, e);
-        } catch (org.odpi.openmetadata.frameworks.connectors.ffdc.InvalidParameterException e) {
-            restExceptionHandler.captureInvalidParameterException(response, e);
-        } catch (org.odpi.openmetadata.frameworks.connectors.ffdc.PropertyServerException e) {
-            restExceptionHandler.capturePropertyServerException(response, e);
-        }
-
-        log.debug(METHOD_WITH_RESPONSE, methodName, response);
-
-        return response;
-    }
-
-    /**
-     * Returns the sub-graph that represents the returned linked relationships.
-     *
-     * @param serverName       unique identifier for requested server.
-     * @param userId           the unique identifier for the user
-     * @param assetGUID        the starting asset identifier of the query
-     * @param searchParameters constrains to make the assets's search results more precise
-     * @return a list of assets that in neighborhood of the given asset
-     */
-    public AssetCatalogListResponse getAssetsFromNeighborhood(String serverName,
-                                                              String userId,
-                                                              String assetGUID,
-                                                              SearchParameters searchParameters) {
-        String methodName = "getAssetsFromNeighborhood";
-        log.debug(CALLING_METHOD, methodName);
-
-        AssetCatalogListResponse response = new AssetCatalogListResponse();
-        try {
-            AssetCatalogHandler assetCatalogHandler = instanceHandler.getAssetCatalogHandler(userId, serverName, methodName);
-            List<AssetCatalogBean> entitiesFromNeighborhood = assetCatalogHandler.getEntitiesFromNeighborhood(userId, assetGUID, searchParameters, serverName);
-
-            response.setAssetCatalogBeanList(entitiesFromNeighborhood);
-        } catch (AssetCatalogException e) {
-            exceptionHandler.captureAssetCatalogExeption(response, e);
-        } catch (org.odpi.openmetadata.frameworks.connectors.ffdc.UserNotAuthorizedException e) {
-            restExceptionHandler.captureUserNotAuthorizedException(response, e);
-        } catch (org.odpi.openmetadata.frameworks.connectors.ffdc.InvalidParameterException e) {
-            restExceptionHandler.captureInvalidParameterException(response, e);
-        } catch (org.odpi.openmetadata.frameworks.connectors.ffdc.PropertyServerException e) {
-            restExceptionHandler.capturePropertyServerException(response, e);
-        }
-
-        log.debug(METHOD_WITH_RESPONSE, methodName, response);
-
-        return response;
-    }
-
->>>>>>> d982da78
     /**
      * Return a list of assets/glossary terms/schema elements matching the search criteria without the full context.
      * If the searchParameters have an empty list of entity types, the response contains Glossary Terms, Schema Elements, Assets
