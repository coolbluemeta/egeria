/* SPDX-License-Identifier: Apache-2.0 */
/* Copyright Contributors to the ODPi Egeria project. */
package org.odpi.openmetadata.accessservices.subjectarea.handlers;

import org.odpi.openmetadata.accessservices.subjectarea.ffdc.SubjectAreaErrorCode;
import org.odpi.openmetadata.accessservices.subjectarea.ffdc.exceptions.InvalidParameterException;
import org.odpi.openmetadata.accessservices.subjectarea.internalresponse.EntityDetailResponse;
import org.odpi.openmetadata.accessservices.subjectarea.internalresponse.EntityDetailsResponse;
import org.odpi.openmetadata.accessservices.subjectarea.internalresponse.GlossarySummaryResponse;
import org.odpi.openmetadata.accessservices.subjectarea.internalresponse.RelationshipsResponse;
import org.odpi.openmetadata.accessservices.subjectarea.properties.enums.Status;
import org.odpi.openmetadata.accessservices.subjectarea.properties.objects.category.Category;
import org.odpi.openmetadata.accessservices.subjectarea.properties.objects.category.SubjectAreaDefinition;
import org.odpi.openmetadata.accessservices.subjectarea.properties.objects.glossary.Glossary;
import org.odpi.openmetadata.accessservices.subjectarea.properties.objects.graph.NodeType;
import org.odpi.openmetadata.accessservices.subjectarea.properties.objects.nodesummary.GlossarySummary;
import org.odpi.openmetadata.accessservices.subjectarea.properties.relationships.CategoryAnchor;
import org.odpi.openmetadata.accessservices.subjectarea.properties.relationships.CategoryHierarchyLink;
import org.odpi.openmetadata.accessservices.subjectarea.responses.*;
import org.odpi.openmetadata.accessservices.subjectarea.server.mappers.entities.CategoryMapper;
import org.odpi.openmetadata.accessservices.subjectarea.server.mappers.relationships.CategoryAnchorMapper;
import org.odpi.openmetadata.accessservices.subjectarea.server.mappers.relationships.CategoryHierarchyLinkMapper;
import org.odpi.openmetadata.accessservices.subjectarea.utilities.OMRSAPIHelper;
import org.odpi.openmetadata.accessservices.subjectarea.utilities.SubjectAreaUtils;
import org.odpi.openmetadata.accessservices.subjectarea.utilities.TypeGuids;
import org.odpi.openmetadata.accessservices.subjectarea.validators.InputValidator;
import org.odpi.openmetadata.frameworks.auditlog.messagesets.ExceptionMessageDefinition;
import org.odpi.openmetadata.repositoryservices.connectors.stores.metadatacollectionstore.properties.instances.EntityDetail;
import org.odpi.openmetadata.repositoryservices.connectors.stores.metadatacollectionstore.properties.instances.Relationship;
import org.odpi.openmetadata.repositoryservices.connectors.stores.metadatacollectionstore.repositoryconnector.OMRSRepositoryHelper;
import org.slf4j.Logger;
import org.slf4j.LoggerFactory;

import java.util.ArrayList;
import java.util.Date;
import java.util.List;


/**
 * The SubjectAreaRESTServicesInstance provides the org.odpi.openmetadata.accessservices.subjectarea.server-side implementation of the SubjectArea Open Metadata
 * Access Service (OMAS).  This interface provides glossary authoring interfaces for subject area experts.
 */

public class SubjectAreaCategoryHandler extends SubjectAreaHandler {

    private static final Logger log = LoggerFactory.getLogger(SubjectAreaCategoryHandler.class);

    private static final String className = SubjectAreaCategoryHandler.class.getName();


    /**
     * Construct the Subject Area Category Handler
     * needed to operate within a single server instance.
     *
     * @param oMRSAPIHelper           omrs API helper
     */
    public SubjectAreaCategoryHandler(OMRSAPIHelper oMRSAPIHelper) {
        super(oMRSAPIHelper);
    }

    /**
     * Take an entityDetail response and map it to the appropriate Term orientated response
     * @param response entityDetailResponse
     * @return Term response containing the appropriate Term object.
     */
    @Override
    protected SubjectAreaOMASAPIResponse getResponse( SubjectAreaOMASAPIResponse response) {
        EntityDetailResponse entityDetailResponse = (EntityDetailResponse) response;
        EntityDetail entityDetail = entityDetailResponse.getEntityDetail();
        CategoryMapper categoryMapper = new CategoryMapper(oMRSAPIHelper);

        try {
            Category category= categoryMapper.mapEntityDetailToNode(entityDetail);
            if (category.getNodeType()==NodeType.SubjectAreaDefinition) {
                SubjectAreaDefinition subjectArea = (SubjectAreaDefinition)category;
                response = new CategoryResponse(subjectArea);
            } else {
                response = new CategoryResponse(category);
            }
        } catch (InvalidParameterException e) {
            response = OMASExceptionToResponse.convertInvalidParameterException(e);
        }

        return response;
    }




    /**
     * Create a Category. There is specialization of a Category that can also be created using this operation.
     * To create this specialization, you should specify a nodeType other than Category in the supplied category.
     * <p>
     * Valid nodeTypes for this request are:
     * <ul>
     * <li>SubjectAreaDefinition to create a Category that represents a subject area </li>
     * <li>Category to create a category that is not a subject area</li>
     * </ul>
     * <p>
     * The qualifiedName can be specified and will be honoured. If it is specified then the caller may wish to ensure that it is
     * unique. If this qualifiedName is not specified then one will be generated as GlossaryCategory concatinated with the the guid.
     *
     * <p>
     * Failure to create the Categories classifications, link to its glossary or its icon, results in the create failing and the category being deleted
     *
     * @param glossaryHandler  glossary handler
     * @param userId           unique identifier for requesting user, under which the request is performed
     * @param suppliedCategory category to create
     * @return response, when successful contains the created category.
     * when not successful the following Exception responses can occur
     * <ul>
     * <li> UserNotAuthorizedException           the requesting user is not authorized to issue this request.</li>
     * <li> MetadataServerUncontactableException not able to communicate with a Metadata respository service.</li>
     * <li> InvalidParameterException            one of the parameters is null or invalid.</li>
     * <li> UnrecognizedGUIDException            the supplied guid was not recognised</li>
     * <li> ClassificationException              Error processing a classification</li>
     * <li> StatusNotSupportedException          A status value is not supported</li>
     * <li> FunctionNotSupportedException        Function not supported.</li>
     * </ul>
     */
    public SubjectAreaOMASAPIResponse createCategory(SubjectAreaGlossaryHandler glossaryHandler, String userId, Category suppliedCategory) {
        final String methodName = "createCategory";
        SubjectAreaOMASAPIResponse response = null;

        try {
            InputValidator.validateNodeType(className, methodName, suppliedCategory.getNodeType(), NodeType.Category, NodeType.SubjectAreaDefinition);
            String suppliedCategoryParentGuid = null;
            if (suppliedCategory.getParentCategory() != null) {
                //store the parent category guid
                suppliedCategoryParentGuid = suppliedCategory.getParentCategory().getGuid();
            }

            // need to check we have a name
            final String suppliedCategoryName = suppliedCategory.getName();
            if (suppliedCategoryName == null || suppliedCategoryName.equals("")) {
                ExceptionMessageDefinition messageDefinition = SubjectAreaErrorCode.GLOSSARY_CATEGORY_CREATE_WITHOUT_NAME.getMessageDefinition();
<<<<<<< HEAD
                throw new InvalidParameterException(messageDefinition,
                        className,
                        methodName,
                        "Name",
                        null);
=======
                String propertyName = "Name";
                String propertyValue = null;
                messageDefinition.setMessageParameters(propertyName,propertyValue);
                throw new InvalidParameterException(
                        messageDefinition,
                        className,
                        methodName,
                        propertyName,
                        propertyValue);
>>>>>>> ce6ab29d
            }
            GlossarySummary suppliedGlossary = suppliedCategory.getGlossary();
            SubjectAreaOMASAPIResponse glossaryResponse = validateGlossarySummaryDuringCreation(glossaryHandler, userId, methodName, suppliedGlossary);
            if (glossaryResponse.getResponseCategory().equals(ResponseCategory.Glossary)) {
                // the glossary that was supplied is valid.
                EntityDetail entityDetail = new CategoryMapper(oMRSAPIHelper).mapNodeToEntityDetail(suppliedCategory);

                response = oMRSAPIHelper.callOMRSAddEntity(methodName, userId, entityDetail);
                if (response.getResponseCategory() == ResponseCategory.OmrsEntityDetail) {
                    EntityDetailResponse entityDetailResponse = (EntityDetailResponse) response;
                    entityDetail = entityDetailResponse.getEntityDetail();
                    String categoryGuid = entityDetail.getGUID();
                    // Knit the Category to the supplied glossary
                    // get the associated glossary
                    Glossary associatedGlossary = ((GlossaryResponse) glossaryResponse).getGlossary();
                    String glossaryGuid = associatedGlossary.getSystemAttributes().getGUID();
                    CategoryAnchor categoryAnchor = new CategoryAnchor();
                    categoryAnchor.setGlossaryGuid(glossaryGuid);
                    categoryAnchor.setCategoryGuid(categoryGuid);
                    Relationship categoryAnchorRelationship = new CategoryAnchorMapper(oMRSAPIHelper).mapLineToRelationship(categoryAnchor);
                    response = oMRSAPIHelper.callOMRSAddRelationship(methodName, userId, categoryAnchorRelationship);
                    if (response.getResponseCategory() == ResponseCategory.OmrsRelationship) {
                        if (suppliedCategoryParentGuid != null) {
                            // Knit the Category to the supplied parent
                            CategoryHierarchyLink categoryHierarchyLink = new CategoryHierarchyLink();
                            categoryHierarchyLink.setSuperCategoryGuid(suppliedCategoryParentGuid);
                            categoryHierarchyLink.setSubCategoryGuid(categoryGuid);
                            Relationship relationship = new CategoryHierarchyLinkMapper(oMRSAPIHelper).mapLineToRelationship(categoryHierarchyLink);
                            response = oMRSAPIHelper.callOMRSAddRelationship(methodName, userId, relationship);
                        }
                        if (response.getResponseCategory() == ResponseCategory.OmrsRelationship) {
                            response = getCategory(userId, categoryGuid);
                        }
                    }
                }
            }
        } catch (InvalidParameterException e) {
            response = OMASExceptionToResponse.convertInvalidParameterException(e);
        }

        if (log.isDebugEnabled()) {
            log.debug("<== successful method : " + methodName + ",userId=" + userId + ", response=" + response);
        }
        return response;
    }

    /**
     * Get a Category
     *
    
     * @param userId     unique identifier for requesting user, under which the request is performed
     * @param guid       guid of the category to get. This could be a guid for a SubjectAreaDefinition, which is a type of category
     * @return response which when successful contains the category with the requested guid
     * when not successful the following Exception responses can occur
     * <ul>
     * <li> UserNotAuthorizedException           the requesting user is not authorized to issue this request.
     * <li> MetadataServerUncontactableException not able to communicate with a Metadata repository service.
     * <li> InvalidParameterException            one of the parameters is null or invalid.
     * <li> UnrecognizedGUIDException            the supplied guid was not recognised
     * </ul>
     */

    public SubjectAreaOMASAPIResponse getCategory(String userId, String guid) {
        final String methodName = "getCategory";
        SubjectAreaOMASAPIResponse response = null;

        try {
            InputValidator.validateGUIDNotNull(className, methodName, guid, "guid");
            response = oMRSAPIHelper.callOMRSGetEntityByGuid(methodName, userId, guid);
            if (response.getResponseCategory().equals(ResponseCategory.OmrsEntityDetail)) {
                EntityDetailResponse entityDetailResponse = (EntityDetailResponse) response;
                EntityDetail gotEntityDetail = entityDetailResponse.getEntityDetail();
                CategoryMapper categoryMapper = new CategoryMapper(oMRSAPIHelper);
                Category gotCategory = categoryMapper.mapEntityDetailToNode(gotEntityDetail);
                String anchorTypeGuid = TypeGuids.getCategoryAnchorTypeGuid();
                response = oMRSAPIHelper.callGetRelationshipsForEntity(methodName, userId, guid, anchorTypeGuid, 0, null, null, null, 0);
                if (response.getResponseCategory().equals(ResponseCategory.OmrsRelationships)) {
                    RelationshipsResponse relationshipsResponse = (RelationshipsResponse) response;
                    List<Relationship> glossaryRelationships = relationshipsResponse.getRelationships();
                    if (glossaryRelationships.iterator().hasNext()) {
                        Relationship glossaryRelationship = glossaryRelationships.iterator().next();
                        CategoryAnchor categoryAnchor = (CategoryAnchor) new CategoryAnchorMapper(oMRSAPIHelper).mapRelationshipToLine(glossaryRelationship);
                        response = this.oMRSAPIHelper.getGlossarySummary(methodName, userId, categoryAnchor);
                        if (response.getResponseCategory().equals(ResponseCategory.GlossarySummary)) {
                            GlossarySummaryResponse glossarySummaryResponse = (GlossarySummaryResponse) response;
                            GlossarySummary glossarySummary = glossarySummaryResponse.getGlossarySummary();
                            gotCategory.setGlossary(glossarySummary);
                            response = createCategoryResponse(gotCategory);
                        }
                    } else {
                        // return the Category without a Glossary summary as we have not got one.
                        response = createCategoryResponse(gotCategory);
                    }
                }
            }

        } catch (InvalidParameterException e) {
            response = OMASExceptionToResponse.convertInvalidParameterException(e);
        }

        if (log.isDebugEnabled()) {
            log.debug("<== successful method : " + methodName + ",userId=" + userId + ", Response=" + response);
        }
        return response;
    }

    protected SubjectAreaOMASAPIResponse createCategoryResponse(Category gotCategory) {
        SubjectAreaOMASAPIResponse response;
        if (gotCategory.getNodeType() == NodeType.SubjectAreaDefinition) {
            SubjectAreaDefinition subjectAreaDefinition = (SubjectAreaDefinition) gotCategory;
            response = new SubjectAreaDefinitionResponse(subjectAreaDefinition);
        } else {
            response = new CategoryResponse(gotCategory);
        }
        return response;
    }

    /**
     * Find Category
     *
     * @param userId             unique identifier for requesting user, under which the request is performed
     * @param searchCriteria     String expression matching Category property values (this does not include the CategorySummary content). When not specified, all terms are returned.
     * @param asOfTime           the relationships returned as they were at this time. null indicates at the current time.
     * @param offset             the starting element number for this set of results.  This is used when retrieving elements
     *                           beyond the first page of results. Zero means the results start from the first element.
     * @param pageSize           the maximum number of elements that can be returned on this request.
     *                           0 means there is no limit to the page size
     * @param sequencingOrder    the sequencing order for the results.
     * @param sequencingProperty the name of the property that should be used to sequence the results.
     * @return A list of Glossaries meeting the search Criteria
     *
     * <ul>
     * <li> UserNotAuthorizedException           the requesting user is not authorized to issue this request.</li>
     * <li> MetadataServerUncontactableException not able to communicate with a Metadata respository service.</li>
     * <li> InvalidParameterException            one of the parameters is null or invalid.</li>
     *
     * </ul>
     */
    public SubjectAreaOMASAPIResponse findCategory(String userId,
                                                   String searchCriteria,
                                                   Date asOfTime,
                                                   Integer offset,
                                                   Integer pageSize,
                                                   org.odpi.openmetadata.accessservices.subjectarea.properties.objects.common.SequencingOrder sequencingOrder,
                                                   String sequencingProperty) {

        final String methodName = "findCategory";
        if (log.isDebugEnabled()) {
            log.debug("==> Method: " + methodName + ",userId=" + userId);
        }
        // initialise omrs API helper with the right instance based on the server name
        SubjectAreaOMASAPIResponse response = null;
        if (searchCriteria == null) {
            response = this.oMRSAPIHelper.getEntitiesByType(methodName, userId, "GlossaryCategory", asOfTime, offset, pageSize, sequencingProperty, sequencingOrder);
        } else {
            response = this.oMRSAPIHelper.findEntitiesByPropertyValue(methodName, userId, "GlossaryCategory", searchCriteria, asOfTime, offset, pageSize, sequencingOrder, sequencingProperty);
        }

        if (response.getResponseCategory() == ResponseCategory.OmrsEntityDetails) {
            EntityDetailsResponse entityDetailsResponse = (EntityDetailsResponse) response;
            List<EntityDetail> entitydetails = entityDetailsResponse.getEntityDetails();
            List<Category> categories = new ArrayList<>();
            if (entitydetails == null) {
                response = new CategoriesResponse(categories);
            } else {
                for (EntityDetail entityDetail : entitydetails) {
                    // call the getCategory so that the GlossarySummary and other parts are populated.
                    response = getCategory(userId, entityDetail.getGUID());
                    if (response.getResponseCategory() == ResponseCategory.Category) {
                        CategoryResponse categoryResponse = (CategoryResponse) response;
                        Category category = categoryResponse.getCategory();
                        categories.add(category);
                    } else {
                        break;
                    }
                }
                if (response.getResponseCategory() == ResponseCategory.Category) {
                    response = new CategoriesResponse(categories);
                }
            }
        }

        if (log.isDebugEnabled()) {
            log.debug("<== successful method : " + methodName + ",userId=" + userId + ", Response=" + response);
        }
        return response;
    }

    /**
     * Get Category relationships
     *
     * @param userId unique identifier for requesting user, under which the request is performed
     * @param guid   guid of the category to get
     * @param asOfTime the relationships returned as they were at this time. null indicates at the current time. If specified, the date is in milliseconds since 1970-01-01 00:00:00.
     * @param offset  the starting element number for this set of results.  This is used when retrieving elements
     *                 beyond the first page of results. Zero means the results start from the first element.
     * @param pageSize the maximum number of elements that can be returned on this request.
     *                 0 means there is not limit to the page size
     * @param sequencingOrder the sequencing order for the results.
     * @param sequencingProperty the name of the property that should be used to sequence the results.
     * @return the relationships associated with the requested Category guid
     *
     * when not successful the following Exception responses can occur
     * <ul>
     * <li> UserNotAuthorizedException the requesting user is not authorized to issue this request.</li>
     * <li> InvalidParameterException one of the parameters is null or invalid.</li>
     * <li> FunctionNotSupportedException   Function not supported.</li>
     * </ul>
     */

    public SubjectAreaOMASAPIResponse getCategoryRelationships(String userId, String guid,
                                                               Date asOfTime,
                                                               Integer offset,
                                                               Integer pageSize,
                                                               org.odpi.openmetadata.accessservices.subjectarea.properties.objects.common.SequencingOrder sequencingOrder,
                                                               String sequencingProperty
                                                              ) {
        String restAPIName = "getCategoryRelationships";
        return getRelationshipsFromGuid(restAPIName, userId, guid, asOfTime, offset, pageSize, sequencingOrder, sequencingProperty);
    }

    /**
     * Update a Category
     * <p>
     * Status is not updated using this call.
     *
     * @param userId           userId under which the request is performed
     * @param guid             guid of the category to update
     * @param suppliedCategory category to be updated
     * @param isReplace        flag to indicate that this update is a replace. When not set only the supplied (non null) fields are updated.
     * @return a response which when successful contains the updated category
     * when not successful the following Exception responses can occur
     * <ul>
     * <li> UnrecognizedGUIDException            the supplied guid was not recognised</li>
     * <li> UserNotAuthorizedException           the requesting user is not authorized to issue this request.</li>
     * <li> InvalidParameterException            one of the parameters is null or invalid.</li>
     * <li> MetadataServerUncontactableException not able to communicate with a Metadata respository service.</li>
     * <li> FunctionNotSupportedException        Function not supported.</li>
     * </ul>
     */
    public SubjectAreaOMASAPIResponse updateCategory(String userId, String guid, Category suppliedCategory, boolean isReplace) {
        final String methodName = "updateCategory";
        SubjectAreaOMASAPIResponse response = null;

        try {
            InputValidator.validateUserIdNotNull(className, methodName, userId);
            InputValidator.validateNodeType(className, methodName, suppliedCategory.getNodeType(), NodeType.Category, NodeType.SubjectAreaDefinition);
            InputValidator.validateGUIDNotNull(className, methodName, guid, "guid");
            response = getCategory(userId, guid);
            if (response.getResponseCategory().equals(ResponseCategory.Category)) {
                Category originalCategory = ((CategoryResponse) response).getCategory();
                if (originalCategory.getSystemAttributes() != null) {
                    Status status = originalCategory.getSystemAttributes().getStatus();
                    SubjectAreaUtils.checkStatusNotDeleted(status, SubjectAreaErrorCode.GLOSSARY_UPDATE_FAILED_ON_DELETED_GLOSSARY);
                }
                if (suppliedCategory.getSystemAttributes() != null) {
                    Status status = suppliedCategory.getSystemAttributes().getStatus();
                    SubjectAreaUtils.checkStatusNotDeleted(status, SubjectAreaErrorCode.STATUS_UPDATE_TO_DELETED_NOT_ALLOWED);
                }
                Category updateCategory = originalCategory;
                if (isReplace) {
                    // copy over attributes
                    updateCategory.setName(suppliedCategory.getName());
                    updateCategory.setQualifiedName(suppliedCategory.getQualifiedName());
                    updateCategory.setDescription(suppliedCategory.getDescription());
                    updateCategory.setAdditionalProperties(suppliedCategory.getAdditionalProperties());
                    //TODO handle classifications
                } else {
                    // copy over attributes if specified
                    if (suppliedCategory.getName() != null) {
                        updateCategory.setName(suppliedCategory.getName());
                    }
                    if (suppliedCategory.getQualifiedName() != null) {
                        updateCategory.setQualifiedName(suppliedCategory.getQualifiedName());
                    }
                    if (suppliedCategory.getDescription() != null) {
                        updateCategory.setDescription(suppliedCategory.getDescription());
                    }

                    if (suppliedCategory.getAdditionalProperties() != null) {
                        updateCategory.setAdditionalProperties(suppliedCategory.getAdditionalProperties());
                    }
                    //TODO handle classifications
                }
                Date termFromTime = suppliedCategory.getEffectiveFromTime();
                Date termToTime = suppliedCategory.getEffectiveToTime();
                updateCategory.setEffectiveFromTime(termFromTime);
                updateCategory.setEffectiveToTime(termToTime);
                CategoryMapper mapper = new CategoryMapper(oMRSAPIHelper);
                EntityDetail updateEntityDetail = mapper.mapNodeToEntityDetail(updateCategory);
                String categoryGuid = updateCategory.getSystemAttributes().getGUID();
                response = oMRSAPIHelper.callOMRSUpdateEntityProperties(methodName, userId, updateEntityDetail);
                if (response.getResponseCategory() == ResponseCategory.OmrsEntityDetail) {
                    response = getCategory(userId, categoryGuid);
                }
            }
        } catch (InvalidParameterException e) {
            response = OMASExceptionToResponse.convertInvalidParameterException(e);
        }

        if (log.isDebugEnabled()) {
            log.debug("<== successful method : " + methodName + ",userId=" + userId + ",response=" + response);
        }
        return response;
    }

    /**
     * Delete a Category or SubjectAreaDefinition instance
     * <p>
     * There are 2 types of deletion, a soft delete and a hard delete (also known as a purge). All repositories support hard deletes. Soft deletes support
     * is optional. Soft delete is the default.
     * <p>
     * A soft delete means that the category instance will exist in a deleted state in the repository after the delete operation. This means
     * that it is possible to undo the delete.
     * A hard delete means that the category will not exist after the operation.
     * when not successful the following Exception responses can occur
     *
    
     * @param userId     userId under which the request is performed
     * @param guid       guid of the category to be deleted.
     * @param isPurge    true indicates a hard delete, false is a soft delete.
     * @return a void response
     * when not successful the following Exception responses can occur
     * <ul>
     * <li> UnrecognizedGUIDException            the supplied guid was not recognised</li>
     * <li> UserNotAuthorizedException           the requesting user is not authorized to issue this request.</li>
     * <li> FunctionNotSupportedException        Function not supported.</li>
     * <li> InvalidParameterException            one of the parameters is null or invalid.</li>
     * <li> MetadataServerUncontactableException not able to communicate with a Metadata respository service. There is a problem retrieving properties from the metadata repository.</li>
     * <li> EntityNotDeletedException            a soft delete was issued but the category was not deleted.</li>
     * <li> EntityNotPurgedException               a hard delete was issued but the category was not purged</li>
     * </ul>
     */
    public SubjectAreaOMASAPIResponse deleteCategory(String userId, String guid, Boolean isPurge) {
        final String methodName = "deleteCategory";
        SubjectAreaOMASAPIResponse response = null;

        OMRSRepositoryHelper repositoryHelper = this.oMRSAPIHelper.getOMRSRepositoryHelper();
        try {
            InputValidator.validateGUIDNotNull(className, methodName, guid, "guid");
            String source = oMRSAPIHelper.getServiceName();
            String typeDefName = "GlossaryCategory";
            String typeDefGuid = repositoryHelper.getTypeDefByName(source, typeDefName).getGUID();
            if (isPurge) {
                response = oMRSAPIHelper.callOMRSPurgeEntity(methodName, userId, typeDefName, typeDefGuid, guid);
            } else {
                response = oMRSAPIHelper.callOMRSDeleteEntity(methodName, userId, typeDefName, typeDefGuid, guid);
                if (response.getResponseCategory().equals(ResponseCategory.OmrsEntityDetail)) {
                    EntityDetailResponse entityDetailResponse = (EntityDetailResponse) response;
                    EntityDetail entityDetail = entityDetailResponse.getEntityDetail();
                    CategoryMapper categoryMapper = new CategoryMapper(oMRSAPIHelper);
                    Category deletedCategory = (Category) categoryMapper.mapEntityDetailToNode(entityDetail);
                    response = createCategoryResponse(deletedCategory);
                }
            }
        } catch (InvalidParameterException e) {
            response = OMASExceptionToResponse.convertInvalidParameterException(e);
        }

        if (log.isDebugEnabled()) {
            log.debug("<== successful method : " + methodName + ",userId=" + userId);
        }
        return response;
    }

    /**
     * Restore a Category or a SubjectAreaDefinition
     * <p>
     * Restore allows the deleted Category to be made active again. Restore allows deletes to be undone. Hard deletes are not stored in the repository so cannot be restored.
     *
    
     * @param userId     unique identifier for requesting user, under which the request is performed
     * @param guid       guid of the category to restore
     * @return response which when successful contains the restored category
     * when not successful the following Exception responses can occur
     * <ul>
     * <li> UnrecognizedGUIDException            the supplied guid was not recognised</li>
     * <li> UserNotAuthorizedException           the requesting user is not authorized to issue this request.</li>
     * <li> FunctionNotSupportedException        Function not supported.</li>
     * <li> InvalidParameterException            one of the parameters is null or invalid.</li>
     * <li> MetadataServerUncontactableException not able to communicate with a Metadata respository service. There is a problem retrieving properties from the metadata repository.</li>
     * </ul>
     */
    public SubjectAreaOMASAPIResponse restoreCategory(String userId, String guid) {
        final String methodName = "restoreCategory";
        SubjectAreaOMASAPIResponse response = null;

        try {
            InputValidator.validateGUIDNotNull(className, methodName, guid, "guid");
            response = this.oMRSAPIHelper.callOMRSRestoreEntity(methodName, userId, guid);
            if (response.getResponseCategory() == ResponseCategory.OmrsEntityDetail) {
                response = getCategory(userId, guid);
            }
        } catch (InvalidParameterException e) {
            response = OMASExceptionToResponse.convertInvalidParameterException(e);
        }

        if (log.isDebugEnabled()) {
            log.debug("<== successful method : " + methodName + ",userId=" + userId + ", response=" + response);
        }
        return response;
    }
}<|MERGE_RESOLUTION|>--- conflicted
+++ resolved
@@ -134,13 +134,6 @@
             final String suppliedCategoryName = suppliedCategory.getName();
             if (suppliedCategoryName == null || suppliedCategoryName.equals("")) {
                 ExceptionMessageDefinition messageDefinition = SubjectAreaErrorCode.GLOSSARY_CATEGORY_CREATE_WITHOUT_NAME.getMessageDefinition();
-<<<<<<< HEAD
-                throw new InvalidParameterException(messageDefinition,
-                        className,
-                        methodName,
-                        "Name",
-                        null);
-=======
                 String propertyName = "Name";
                 String propertyValue = null;
                 messageDefinition.setMessageParameters(propertyName,propertyValue);
@@ -150,7 +143,6 @@
                         methodName,
                         propertyName,
                         propertyValue);
->>>>>>> ce6ab29d
             }
             GlossarySummary suppliedGlossary = suppliedCategory.getGlossary();
             SubjectAreaOMASAPIResponse glossaryResponse = validateGlossarySummaryDuringCreation(glossaryHandler, userId, methodName, suppliedGlossary);
