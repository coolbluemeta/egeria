--- conflicted
+++ resolved
@@ -116,19 +116,20 @@
         SubjectAreaOMASAPIResponse response = null;
         Glossary associatedGlossary = null;
 
-<<<<<<< HEAD
         try {
             // TODO Activity
             InputValidator.validateNodeType(className, methodName, suppliedTerm.getNodeType(), NodeType.Term);
             // need to check we have a name
             final String suppliedTermName = suppliedTerm.getName();
             if (suppliedTermName == null || suppliedTermName.equals("")) {
-                ExceptionMessageDefinition messageDefinition = SubjectAreaErrorCode.GLOSSARY_TERM_CREATE_WITHOUT_NAME.getMessageDefinition();
+                String propertyName = "Name";
+                String propertyValue = null;
+                ExceptionMessageDefinition messageDefinition = SubjectAreaErrorCode.GLOSSARY_TERM_CREATE_WITHOUT_NAME.getMessageDefinition(propertyName, propertyValue);
                 throw new InvalidParameterException(messageDefinition,
                         className,
                         methodName,
-                        "Name",
-                        null);
+                        propertyName,
+                        propertyValue);
             }
             TermMapper termMapper = new TermMapper(oMRSAPIHelper);
             EntityDetail suppliedTermEntityDetail = termMapper.mapNodeToEntityDetail(suppliedTerm);
@@ -154,52 +155,6 @@
                     if (response.getResponseCategory().equals(ResponseCategory.OmrsRelationship)) {
                         // the relationship creation was successful so get the Term to return.
                         response = getTermByGuid(userId, termGuid);
-=======
-        SubjectAreaTermRESTServices termRESTServices = new SubjectAreaTermRESTServices();
-        termRESTServices.setOMRSAPIHelper(this.oMRSAPIHelper);
-            try {
-                // TODO Activity
-                InputValidator.validateNodeType(className, methodName, suppliedTerm.getNodeType(), NodeType.Term);
-                SubjectAreaGlossaryRESTServices glossaryRESTServices = new SubjectAreaGlossaryRESTServices();
-                glossaryRESTServices.setOMRSAPIHelper(this.oMRSAPIHelper);
-
-                // need to check we have a name
-                final String suppliedTermName = suppliedTerm.getName();
-                if (suppliedTermName == null || suppliedTermName.equals("")) {
-                    String propertyName = "Name";
-                    String propertyValue = null;
-                    ExceptionMessageDefinition messageDefinition = SubjectAreaErrorCode.GLOSSARY_TERM_CREATE_WITHOUT_NAME.getMessageDefinition(propertyName, propertyValue);
-                    throw new InvalidParameterException(messageDefinition,
-                                                        className,
-                                                        methodName,
-                                                        propertyName,
-                                                        propertyValue);                }
-                TermMapper termMapper = new TermMapper(oMRSAPIHelper);
-                EntityDetail suppliedTermEntityDetail = termMapper.mapNodeToEntityDetail(suppliedTerm);
-                GlossarySummary suppliedGlossary = suppliedTerm.getGlossary();
-
-                SubjectAreaOMASAPIResponse glossaryResponse = validateGlossarySummaryDuringCreation(glossaryHandler, userId, methodName, suppliedGlossary);
-                if (glossaryResponse.getResponseCategory().equals(ResponseCategory.Glossary)) {
-                    // store the associated glossary
-                    associatedGlossary = ((GlossaryResponse) glossaryResponse).getGlossary();
-                    response = oMRSAPIHelper.callOMRSAddEntity(methodName, userId, suppliedTermEntityDetail);
-                    if (response.getResponseCategory().equals(ResponseCategory.OmrsEntityDetail)) {
-                        EntityDetailResponse entityDetailResponse = (EntityDetailResponse) response;
-                        EntityDetail createdTermEntityDetail = entityDetailResponse.getEntityDetail();
-                        String termGuid = createdTermEntityDetail.getGUID();
-                        // Knit the Term to the supplied glossary
-                        String glossaryGuid = associatedGlossary.getSystemAttributes().getGUID();
-                        TermAnchor termAnchor = new TermAnchor();
-                        termAnchor.setGlossaryGuid(glossaryGuid);
-                        termAnchor.setTermGuid(termGuid);
-                        TermAnchorMapper termAnchorMapper = new TermAnchorMapper(oMRSAPIHelper);
-                        Relationship relationship = termAnchorMapper.mapLineToRelationship(termAnchor);
-                        response = oMRSAPIHelper.callOMRSAddRelationship(methodName, userId, relationship);
-                        if (response.getResponseCategory().equals(ResponseCategory.OmrsRelationship)) {
-                            // the relationship creation was successful so get the Term to return.
-                            response = getTermByGuid(userId, termGuid);
-                        }
->>>>>>> ce6ab29d
                     }
                 }
             } else {
