--- conflicted
+++ resolved
@@ -17,15 +17,8 @@
  */
 @RestController
 @RequestMapping("/servers/{serverName}/open-metadata/access-services/subject-area")
-<<<<<<< HEAD
-
-@Tag(name = "Subject Area OMAS", description = "The Subject Area OMAS supports subject matter experts who are documenting their knowledge about a particular subject. This includes glossary terms, reference data, validation rules.", externalDocs = @ExternalDocumentation(description = "Subject Area Open Metadata Access Service (OMAS)", url = "https://egeria.odpi.org/open-metadata-implementation/access-services/subject-area/"))
-
-public class SubjectAreaRelationshipRESTResource extends SubjectAreaRESTServicesInstance {
-=======
 @Tag(name = "Subject Area OMAS", description = "The Subject Area OMAS supports subject matter experts who are documenting their knowledge about a particular subject. This includes glossary terms, reference data, validation rules.", externalDocs = @ExternalDocumentation(description = "Subject Area Open Metadata Access Service (OMAS)", url = "https://egeria.odpi.org/open-metadata-implementation/access-services/subject-area/"))
 public class SubjectAreaRelationshipRESTResource {
->>>>>>> 868418b0
     private SubjectAreaRelationshipRESTServices restAPI = new SubjectAreaRelationshipRESTServices();
 
     /**
@@ -108,11 +101,7 @@
     public SubjectAreaOMASAPIResponse updateTermHASARelationship(@PathVariable String serverName,
                                                                  @PathVariable String userId,
                                                                  @RequestBody Hasa termHASARelationship,
-<<<<<<< HEAD
-                                                                 @RequestParam(value = "isReplace", required = false, defaultValue = FALSE_DEFAULT_VALUE) Boolean isReplace
-=======
                                                                  @RequestParam(value = "isReplace", required = false, defaultValue = "false") Boolean isReplace
->>>>>>> 868418b0
     ) {
         return restAPI.updateTermHASARelationship(serverName, userId, termHASARelationship, isReplace);
     }
@@ -140,11 +129,7 @@
     public SubjectAreaOMASAPIResponse deleteTermHASARelationship(@PathVariable String serverName,
                                                                  @PathVariable String userId,
                                                                  @PathVariable String guid,
-<<<<<<< HEAD
-                                                                 @RequestParam(value = "isPurge", required = false, defaultValue = FALSE_DEFAULT_VALUE) Boolean isPurge
-=======
                                                                  @RequestParam(value = "isPurge", required = false, defaultValue = "false") Boolean isPurge
->>>>>>> 868418b0
     ) {
         return restAPI.deleteTermHASARelationship(serverName, userId, guid, isPurge);
     }
@@ -245,11 +230,7 @@
     public SubjectAreaOMASAPIResponse updateRelatedTerm(@PathVariable String serverName,
                                                         @PathVariable String userId,
                                                         @RequestBody RelatedTerm relatedTermRelationship,
-<<<<<<< HEAD
-                                                        @RequestParam(value = "isReplace", required = false, defaultValue = FALSE_DEFAULT_VALUE) Boolean isReplace
-=======
                                                         @RequestParam(value = "isReplace", required = false, defaultValue = "false") Boolean isReplace
->>>>>>> 868418b0
     ) {
         return restAPI.updateRelatedTerm(serverName, userId, relatedTermRelationship, isReplace);
     }
@@ -277,11 +258,7 @@
     public SubjectAreaOMASAPIResponse deleteRelatedTerm(@PathVariable String serverName,
                                                         @PathVariable String userId,
                                                         @PathVariable String guid,
-<<<<<<< HEAD
-                                                        @RequestParam(value = "isPurge", required = false, defaultValue = FALSE_DEFAULT_VALUE) Boolean isPurge
-=======
                                                         @RequestParam(value = "isPurge", required = false, defaultValue = "false") Boolean isPurge
->>>>>>> 868418b0
     ) {
         return restAPI.deleteRelatedTerm(serverName, userId, guid, isPurge);
     }
@@ -384,11 +361,7 @@
     public SubjectAreaOMASAPIResponse updateSynonymRelationship(@PathVariable String serverName,
                                                                 @PathVariable String userId,
                                                                 @RequestBody Synonym synonym,
-<<<<<<< HEAD
-                                                                @RequestParam(value = "isReplace", required = false, defaultValue = FALSE_DEFAULT_VALUE) Boolean isReplace
-=======
                                                                 @RequestParam(value = "isReplace", required = false, defaultValue = "false") Boolean isReplace
->>>>>>> 868418b0
     ) {
         return restAPI.updateSynonymRelationship(serverName, userId, synonym, isReplace);
     }
@@ -416,11 +389,7 @@
     public SubjectAreaOMASAPIResponse deleteSynonymRelationship(@PathVariable String serverName,
                                                                 @PathVariable String userId,
                                                                 @PathVariable String guid,
-<<<<<<< HEAD
-                                                                @RequestParam(value = "isPurge", required = false, defaultValue = FALSE_DEFAULT_VALUE) Boolean isPurge
-=======
                                                                 @RequestParam(value = "isPurge", required = false, defaultValue = "false") Boolean isPurge
->>>>>>> 868418b0
     ) {
         return restAPI.deleteSynonymRelationship(serverName, userId, guid, isPurge);
     }
@@ -521,11 +490,7 @@
     public SubjectAreaOMASAPIResponse updateAntonymRelationship(@PathVariable String serverName,
                                                                 @PathVariable String userId,
                                                                 @RequestBody Antonym antonym,
-<<<<<<< HEAD
-                                                                @RequestParam(value = "isReplace", required = false, defaultValue = FALSE_DEFAULT_VALUE) Boolean isReplace
-=======
                                                                 @RequestParam(value = "isReplace", required = false, defaultValue = "false") Boolean isReplace
->>>>>>> 868418b0
     ) {
         return restAPI.updateAntonymRelationship(serverName, userId, antonym, isReplace);
     }
@@ -553,11 +518,7 @@
     public SubjectAreaOMASAPIResponse deleteAntonymRelationship(@PathVariable String serverName,
                                                                 @PathVariable String userId,
                                                                 @PathVariable String guid,
-<<<<<<< HEAD
-                                                                @RequestParam(value = "isPurge", required = false, defaultValue = FALSE_DEFAULT_VALUE) Boolean isPurge
-=======
                                                                 @RequestParam(value = "isPurge", required = false, defaultValue = "false") Boolean isPurge
->>>>>>> 868418b0
     ) {
         return restAPI.deleteAntonymRelationship(serverName, userId, guid, isPurge);
     }
@@ -658,11 +619,7 @@
     public SubjectAreaOMASAPIResponse updateTranslationRelationship(@PathVariable String serverName,
                                                                     @PathVariable String userId,
                                                                     @RequestBody Translation translation,
-<<<<<<< HEAD
-                                                                    @RequestParam(value = "isReplace", required = false, defaultValue = FALSE_DEFAULT_VALUE) Boolean isReplace
-=======
                                                                     @RequestParam(value = "isReplace", required = false, defaultValue = "false") Boolean isReplace
->>>>>>> 868418b0
     ) {
         return restAPI.updateTranslationRelationship(serverName, userId, translation, isReplace);
     }
@@ -690,11 +647,7 @@
     public SubjectAreaOMASAPIResponse deleteTranslationRelationship(@PathVariable String serverName,
                                                                     @PathVariable String userId,
                                                                     @PathVariable String guid,
-<<<<<<< HEAD
-                                                                    @RequestParam(value = "isPurge", required = false, defaultValue = FALSE_DEFAULT_VALUE) Boolean isPurge
-=======
                                                                     @RequestParam(value = "isPurge", required = false, defaultValue = "false") Boolean isPurge
->>>>>>> 868418b0
     ) {
         return restAPI.deleteTranslationRelationship(serverName, userId, guid, isPurge);
     }
@@ -795,11 +748,7 @@
     public SubjectAreaOMASAPIResponse updateUsedInContextRelationship(@PathVariable String serverName,
                                                                       @PathVariable String userId,
                                                                       @RequestBody UsedInContext usedInContext,
-<<<<<<< HEAD
-                                                                      @RequestParam(value = "isReplace", required = false, defaultValue = FALSE_DEFAULT_VALUE) Boolean isReplace
-=======
                                                                       @RequestParam(value = "isReplace", required = false, defaultValue = "false") Boolean isReplace
->>>>>>> 868418b0
     ) {
         return restAPI.updateUsedInContextRelationship(serverName, userId, usedInContext, isReplace);
     }
@@ -827,11 +776,7 @@
     public SubjectAreaOMASAPIResponse deleteUsedInContextRelationship(@PathVariable String serverName,
                                                                       @PathVariable String userId,
                                                                       @PathVariable String guid,
-<<<<<<< HEAD
-                                                                      @RequestParam(value = "isPurge", required = false, defaultValue = FALSE_DEFAULT_VALUE) Boolean isPurge
-=======
                                                                       @RequestParam(value = "isPurge", required = false, defaultValue = "false") Boolean isPurge
->>>>>>> 868418b0
     ) {
         return restAPI.deleteUsedInContextRelationship(serverName, userId, guid, isPurge);
     }
@@ -933,11 +878,7 @@
     public SubjectAreaOMASAPIResponse updatePreferredTermRelationship(@PathVariable String serverName,
                                                                       @PathVariable String userId,
                                                                       @RequestBody PreferredTerm preferredTerm,
-<<<<<<< HEAD
-                                                                      @RequestParam(value = "isReplace", required = false, defaultValue = FALSE_DEFAULT_VALUE) Boolean isReplace
-=======
                                                                       @RequestParam(value = "isReplace", required = false, defaultValue = "false") Boolean isReplace
->>>>>>> 868418b0
     ) {
         return restAPI.updatePreferredTermRelationship(serverName, userId, preferredTerm, isReplace);
     }
@@ -965,11 +906,7 @@
     public SubjectAreaOMASAPIResponse deletePreferredTermRelationship(@PathVariable String serverName,
                                                                       @PathVariable String userId,
                                                                       @PathVariable String guid,
-<<<<<<< HEAD
-                                                                      @RequestParam(value = "isPurge", required = false, defaultValue = FALSE_DEFAULT_VALUE) Boolean isPurge
-=======
                                                                       @RequestParam(value = "isPurge", required = false, defaultValue = "false") Boolean isPurge
->>>>>>> 868418b0
     ) {
         return restAPI.deletePreferredTermRelationship(serverName, userId, guid, isPurge);
     }
@@ -1071,11 +1008,7 @@
     public SubjectAreaOMASAPIResponse updateValidValueRelationship(@PathVariable String serverName,
                                                                    @PathVariable String userId,
                                                                    @RequestBody ValidValue validValue,
-<<<<<<< HEAD
-                                                                   @RequestParam(value = "isReplace", required = false, defaultValue = FALSE_DEFAULT_VALUE) Boolean isReplace
-=======
                                                                    @RequestParam(value = "isReplace", required = false, defaultValue = "false") Boolean isReplace
->>>>>>> 868418b0
     ) {
         return restAPI.updateValidValueRelationship(serverName, userId, validValue, isReplace);
     }
@@ -1104,11 +1037,7 @@
     public SubjectAreaOMASAPIResponse deleteValidValueRelationship(@PathVariable String serverName,
                                                                    @PathVariable String userId,
                                                                    @PathVariable String guid,
-<<<<<<< HEAD
-                                                                   @RequestParam(value = "isPurge", required = false, defaultValue = FALSE_DEFAULT_VALUE) Boolean isPurge
-=======
                                                                    @RequestParam(value = "isPurge", required = false, defaultValue = "false") Boolean isPurge
->>>>>>> 868418b0
     ) {
         return restAPI.deleteValidValueRelationship(serverName, userId, guid, isPurge);
     }
@@ -1158,11 +1087,7 @@
      * </ul>
      */
     @PostMapping(path = "/users/{userId}/relationships/replacement-terms")
-<<<<<<< HEAD
     public SubjectAreaOMASAPIResponse createReplacementTerm(@PathVariable String serverName,
-=======
-    public SubjectAreaOMASAPIResponse createreplacementTerm(@PathVariable String serverName,
->>>>>>> 868418b0
                                                             @PathVariable String userId,
                                                             @RequestBody ReplacementTerm replacementTerm) {
         return restAPI.createReplacementTerm(serverName, userId, replacementTerm);
@@ -1213,11 +1138,7 @@
     public SubjectAreaOMASAPIResponse updateReplacementTermRelationship(@PathVariable String serverName,
                                                                         @PathVariable String userId,
                                                                         @RequestBody ReplacementTerm replacementTerm,
-<<<<<<< HEAD
-                                                                        @RequestParam(value = "isReplace", required = false, defaultValue = FALSE_DEFAULT_VALUE) Boolean isReplace
-=======
                                                                         @RequestParam(value = "isReplace", required = false, defaultValue = "false") Boolean isReplace
->>>>>>> 868418b0
     ) {
         return restAPI.updateReplacementTerm(serverName, userId, replacementTerm, isReplace);
     }
@@ -1245,11 +1166,7 @@
     public SubjectAreaOMASAPIResponse deleteReplacementTermRelationship(@PathVariable String serverName,
                                                                         @PathVariable String userId,
                                                                         @PathVariable String guid,
-<<<<<<< HEAD
-                                                                        @RequestParam(value = "isPurge", required = false, defaultValue = FALSE_DEFAULT_VALUE) Boolean isPurge
-=======
                                                                         @RequestParam(value = "isPurge", required = false, defaultValue = "false") Boolean isPurge
->>>>>>> 868418b0
     ) {
         return restAPI.deleteReplacementTerm(serverName, userId, guid, isPurge);
     }
@@ -1350,11 +1267,7 @@
     public SubjectAreaOMASAPIResponse updateTermTYPEDBYRelationship(@PathVariable String serverName,
                                                                     @PathVariable String userId,
                                                                     @RequestBody TypedBy termTYPEDBYRelationship,
-<<<<<<< HEAD
-                                                                    @RequestParam(value = "isReplace", required = false, defaultValue = FALSE_DEFAULT_VALUE) Boolean isReplace
-=======
                                                                     @RequestParam(value = "isReplace", required = false, defaultValue = "false") Boolean isReplace
->>>>>>> 868418b0
     ) {
         return restAPI.updateTermTYPEDBYRelationship(serverName, userId, termTYPEDBYRelationship, isReplace);
     }
@@ -1382,11 +1295,7 @@
     public SubjectAreaOMASAPIResponse deleteTypedByRelationship(@PathVariable String serverName,
                                                                 @PathVariable String userId,
                                                                 @PathVariable String guid,
-<<<<<<< HEAD
-                                                                @RequestParam(value = "isPurge", required = false, defaultValue = FALSE_DEFAULT_VALUE) Boolean isPurge
-=======
                                                                 @RequestParam(value = "isPurge", required = false, defaultValue = "false") Boolean isPurge
->>>>>>> 868418b0
     ) {
         return restAPI.deleteTermTYPEDBYRelationship(serverName, userId, guid, isPurge);
     }
@@ -1487,11 +1396,7 @@
     public SubjectAreaOMASAPIResponse updateISARelationship(@PathVariable String serverName,
                                                             @PathVariable String userId,
                                                             @RequestBody Isa isa,
-<<<<<<< HEAD
-                                                            @RequestParam(value = "isReplace", required = false, defaultValue = FALSE_DEFAULT_VALUE) Boolean isReplace) {
-=======
                                                             @RequestParam(value = "isReplace", required = false, defaultValue = "false") Boolean isReplace) {
->>>>>>> 868418b0
         return restAPI.updateISARelationship(serverName, userId, isa, isReplace);
     }
 
@@ -1518,11 +1423,7 @@
     public SubjectAreaOMASAPIResponse deleteTermISARelationship(@PathVariable String serverName,
                                                                 @PathVariable String userId,
                                                                 @PathVariable String guid,
-<<<<<<< HEAD
-                                                                @RequestParam(value = "isPurge", required = false, defaultValue = FALSE_DEFAULT_VALUE) Boolean isPurge) {
-=======
                                                                 @RequestParam(value = "isPurge", required = false, defaultValue = "false") Boolean isPurge) {
->>>>>>> 868418b0
         return restAPI.deleteISARelationship(serverName, userId, guid, isPurge);
     }
 
@@ -1623,11 +1524,7 @@
     public SubjectAreaOMASAPIResponse updateISARelationship(@PathVariable String serverName,
                                                             @PathVariable String userId,
                                                             @RequestBody IsaTypeOf isatypeof,
-<<<<<<< HEAD
-                                                            @RequestParam(value = "isReplace", required = false, defaultValue = FALSE_DEFAULT_VALUE) Boolean isReplace) {
-=======
                                                             @RequestParam(value = "isReplace", required = false, defaultValue = "false") Boolean isReplace) {
->>>>>>> 868418b0
         return restAPI.updateTermISATypeOFRelationship(serverName, userId, isatypeof, isReplace);
     }
 
@@ -1655,11 +1552,7 @@
     public SubjectAreaOMASAPIResponse deleteTermIsaTypeOfRelationship(@PathVariable String serverName,
                                                                       @PathVariable String userId,
                                                                       @PathVariable String guid,
-<<<<<<< HEAD
-                                                                      @RequestParam(value = "isPurge", required = false, defaultValue = FALSE_DEFAULT_VALUE) Boolean isPurge) {
-=======
                                                                       @RequestParam(value = "isPurge", required = false, defaultValue = "false") Boolean isPurge) {
->>>>>>> 868418b0
         return restAPI.deleteIsATypeOfRelationship(serverName, userId, guid, isPurge);
     }
 
@@ -1762,11 +1655,7 @@
     public SubjectAreaOMASAPIResponse updateTermCategorizationRelationship(@PathVariable String serverName,
                                                                            @PathVariable String userId,
                                                                            @RequestBody Categorization isatypeof,
-<<<<<<< HEAD
-                                                                           @RequestParam(value = "isReplace", required = false, defaultValue = FALSE_DEFAULT_VALUE) Boolean isReplace) {
-=======
                                                                            @RequestParam(value = "isReplace", required = false, defaultValue = "false") Boolean isReplace) {
->>>>>>> 868418b0
         return restAPI.updateTermCategorizationRelationship(serverName, userId, isatypeof, isReplace);
     }
 
@@ -1794,11 +1683,7 @@
     public SubjectAreaOMASAPIResponse deleteTermCategorizationRelationship(@PathVariable String serverName,
                                                                            @PathVariable String userId,
                                                                            @PathVariable String guid,
-<<<<<<< HEAD
-                                                                           @RequestParam(value = "isPurge", required = false, defaultValue = FALSE_DEFAULT_VALUE) Boolean isPurge) {
-=======
                                                                            @RequestParam(value = "isPurge", required = false, defaultValue = "false") Boolean isPurge) {
->>>>>>> 868418b0
         return restAPI.deleteTermCategorizationRelationship(serverName, userId, guid, isPurge);
     }
 
@@ -1903,11 +1788,7 @@
     public SubjectAreaOMASAPIResponse deleteTermAnchorRelationship(@PathVariable String serverName,
                                                                    @PathVariable String userId,
                                                                    @PathVariable String guid,
-<<<<<<< HEAD
-                                                                   @RequestParam(value = "isPurge", required = false, defaultValue = FALSE_DEFAULT_VALUE) Boolean isPurge) {
-=======
                                                                    @RequestParam(value = "isPurge", required = false, defaultValue = "false") Boolean isPurge) {
->>>>>>> 868418b0
         return restAPI.deleteTermAnchorRelationship(serverName, userId, guid, isPurge);
     }
 
@@ -2010,11 +1891,7 @@
     public SubjectAreaOMASAPIResponse deleteCategoryAnchorRelationship(@PathVariable String serverName,
                                                                        @PathVariable String userId,
                                                                        @PathVariable String guid,
-<<<<<<< HEAD
-                                                                       @RequestParam(value = "isPurge", required = false, defaultValue = FALSE_DEFAULT_VALUE) Boolean isPurge
-=======
                                                                        @RequestParam(value = "isPurge", required = false, defaultValue = "false") Boolean isPurge
->>>>>>> 868418b0
     ) {
         return restAPI.deleteCategoryAnchorRelationship(serverName, userId, guid, isPurge);
     }
@@ -2115,11 +1992,7 @@
     public SubjectAreaOMASAPIResponse updateProjectScopeRelationship(@PathVariable String serverName,
                                                                      @PathVariable String userId,
                                                                      @RequestBody ProjectScope projectScope,
-<<<<<<< HEAD
-                                                                     @RequestParam(value = "isReplace", required = false, defaultValue = FALSE_DEFAULT_VALUE) Boolean isReplace) {
-=======
                                                                      @RequestParam(value = "isReplace", required = false, defaultValue = "false") Boolean isReplace) {
->>>>>>> 868418b0
         return restAPI.updateProjectScopeRelationship(serverName, userId, projectScope, isReplace);
     }
 
@@ -2146,11 +2019,7 @@
     public SubjectAreaOMASAPIResponse deleteProjectScopeRelationship(@PathVariable String serverName,
                                                                      @PathVariable String userId,
                                                                      @PathVariable String guid,
-<<<<<<< HEAD
-                                                                     @RequestParam(value = "isPurge", required = false, defaultValue = FALSE_DEFAULT_VALUE) Boolean isPurge) {
-=======
                                                                      @RequestParam(value = "isPurge", required = false, defaultValue = "false") Boolean isPurge) {
->>>>>>> 868418b0
         return restAPI.deleteProjectScopeRelationship(serverName, userId, guid, isPurge);
     }
 
