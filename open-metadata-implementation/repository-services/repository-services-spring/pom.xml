--- conflicted
+++ resolved
@@ -27,10 +27,6 @@
         <dependency>
             <groupId>org.springframework</groupId>
             <artifactId>spring-web</artifactId>
-<<<<<<< HEAD
-            <version>${spring-web.version}</version>
-=======
->>>>>>> e12c9568
         </dependency>
 
         <dependency>
