--- conflicted
+++ resolved
@@ -32,17 +32,11 @@
  * SearchIntegratorContextManager provides the bridge between the integration daemon services and
  * the specific implementation of an integration service
  */
-<<<<<<< HEAD
 public class SearchIntegratorContextManager extends IntegrationContextManager
 {
-    private AssetManagerClient assetManagerClient;
-=======
-public class SearchIntegratorContextManager extends IntegrationContextManager {
-
     private AssetManagerClient assetManagerClient = null;
     private AssetCatalogEventClient assetCatalogEventClient;
     private AssetCatalogOutTopicEventListener eventListener;
->>>>>>> b60f87a8
 
     /**
      * Default constructor
@@ -54,9 +48,8 @@
     /**
      * Initialize server properties for the context manager.
      *
-     * @param partnerOMASServerName      name of the server to connect to
+     * @param partnerOMASServerName name of the server to connect to
      * @param partnerOMASPlatformRootURL the network address of the server running the OMAS REST servers
-<<<<<<< HEAD
      * @param userId caller's userId embedded in all HTTP requests
      * @param password caller's userId embedded in all HTTP requests
      * @param serviceOptions options from the integration service's configuration
@@ -69,25 +62,9 @@
                                          String              password,
                                          Map<String, Object> serviceOptions,
                                          int                 maxPageSize,
-                                         AuditLog            auditLog)
-    {
+                                         AuditLog            auditLog) {
+
         super.initializeContextManager(partnerOMASServerName, partnerOMASPlatformRootURL, userId, password, serviceOptions, maxPageSize, auditLog);
-=======
-     * @param userId                     caller's userId embedded in all HTTP requests
-     * @param password                   caller's userId embedded in all HTTP requests
-     * @param maxPageSize                maximum number of results that can be returned on a single REST call
-     * @param auditLog                   logging destination
-     */
-    @Override
-    public void initializeContextManager(String partnerOMASServerName,
-                                         String partnerOMASPlatformRootURL,
-                                         String userId,
-                                         String password,
-                                         int maxPageSize,
-                                         AuditLog auditLog) {
-
-        super.initializeContextManager(partnerOMASServerName, partnerOMASPlatformRootURL, userId, password, maxPageSize, auditLog);
->>>>>>> b60f87a8
 
         final String methodName = "initializeContextManager";
 
@@ -192,42 +169,22 @@
      * @param connectorId                 unique identifier of the connector (used to configure the event listener)
      * @param connectorName               name of connector from config
      * @param metadataSourceQualifiedName unique name of the software server capability that represents the metadata source.
-<<<<<<< HEAD
      * @param integrationConnector connector created from connection integration service configuration
      * @param permittedSynchronization controls the direction(s) that metadata is allowed to flow
      *
      * @throws InvalidParameterException the connector is not of the correct type
-=======
-     * @param integrationConnector        connector created from connection integration service configuration
-     * @param permittedSynchronization    controls the direction(s) that metadata is allowed to flow
-     * @param serviceOptions              options from the integration service's configuration
-     * @throws InvalidParameterException  the connector is not of the correct type
->>>>>>> b60f87a8
      * @throws UserNotAuthorizedException user not authorized to issue this request
      * @throws PropertyServerException    problem accessing the property server
      */
     @Override
-<<<<<<< HEAD
-    public void setContext(String                   connectorId,
-                           String                   connectorName,
-                           String                   metadataSourceQualifiedName,
-                           IntegrationConnector     integrationConnector,
-                           PermittedSynchronization permittedSynchronization) throws InvalidParameterException,
-                                                                                     UserNotAuthorizedException,
-                                                                                     PropertyServerException
-    {
-        final String  methodName = "setContext";
-=======
     public void setContext(String connectorId,
                            String connectorName,
                            String metadataSourceQualifiedName,
                            IntegrationConnector integrationConnector,
-                           PermittedSynchronization permittedSynchronization,
-                           Map<String, Object> serviceOptions) throws InvalidParameterException,
+                           PermittedSynchronization permittedSynchronization) throws InvalidParameterException,
             UserNotAuthorizedException,
             PropertyServerException {
         final String methodName = "setContext";
->>>>>>> b60f87a8
 
         String permittedSynchronizationName = PermittedSynchronization.BOTH_DIRECTIONS.getName();
         String serviceOptionsString = "null";
