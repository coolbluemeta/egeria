<?xml version="1.0" encoding="UTF-8"?>

<!-- SPDX-License-Identifier: Apache-2.0 -->
<!-- Copyright Contributors to the ODPi Egeria project. -->

<project xmlns="http://maven.apache.org/POM/4.0.0"
         xmlns:xsi="http://www.w3.org/2001/XMLSchema-instance"
         xsi:schemaLocation="http://maven.apache.org/POM/4.0.0 http://maven.apache.org/xsd/maven-4.0.0.xsd">

    <parent>
        <artifactId>ui-chassis</artifactId>
        <groupId>org.odpi.egeria</groupId>
        <version>1.6-SNAPSHOT</version>
    </parent>

    <modelVersion>4.0.0</modelVersion>

    <scm>
        <connection>scm:git:git://github.com/odpi/egeria.git</connection>
        <developerConnection>scm:git:ssh://github.com/odpi/egeria.git</developerConnection>
        <url>http://github.com/odpi/egeria/tree/master</url>
    </scm>

    <name>UI Server Platform Chassis for Spring</name>
    <description>
        Provides the spring-based UI server platform chassis.
    </description>

    <artifactId>ui-chassis-spring</artifactId>
    <packaging>jar</packaging>

    <properties>
        <node.version>v12.14.1</node.version>
        <node.downloadRoot>https://nodejs.org/dist/</node.downloadRoot>
        <npm.version>6.13.4</npm.version>
        <npm.downloadRoot>https://registry.npmjs.org/npm/-/</npm.downloadRoot>
    </properties>

    <dependencies>
        <!-- Spring boot -->
        <dependency>
            <groupId>org.springframework.boot</groupId>
            <artifactId>spring-boot-starter-web</artifactId>
        </dependency>
        <dependency>
            <groupId>org.springframework.boot</groupId>
            <artifactId>spring-boot-starter-security</artifactId>
        </dependency>
        <dependency>
            <groupId>org.springframework.boot</groupId>
            <artifactId>spring-boot-starter-data-jpa</artifactId>
        </dependency>

        <dependency>
            <groupId>org.springframework.security</groupId>
            <artifactId>spring-security-ldap</artifactId>
            <exclusions>
                <exclusion>
                    <groupId>org.springframework</groupId>
                    <artifactId>spring-core</artifactId>
                </exclusion>
                <exclusion>
                    <groupId>org.springframework</groupId>
                    <artifactId>spring-beans</artifactId>
                </exclusion>
            </exclusions>
        </dependency>

        <dependency>
            <groupId>io.jsonwebtoken</groupId>
            <artifactId>jjwt</artifactId>
        </dependency>

        <dependency>
            <groupId>com.h2database</groupId>
            <artifactId>h2</artifactId>
        </dependency>

        <dependency>
            <groupId>org.odpi.egeria</groupId>
            <artifactId>asset-catalog-client</artifactId>
        </dependency>

        <dependency>
            <groupId>org.odpi.egeria</groupId>
            <artifactId>subject-area-client</artifactId>
        </dependency>

        <dependency>
            <groupId>org.junit.jupiter</groupId>
            <artifactId>junit-jupiter-api</artifactId>
            <scope>test</scope>
        </dependency>

        <dependency>
            <groupId>org.junit.jupiter</groupId>
            <artifactId>junit-jupiter-engine</artifactId>
            <scope>test</scope>
        </dependency>

        <dependency>
            <groupId>org.junit.platform</groupId>
            <artifactId>junit-platform-runner</artifactId>
            <scope>test</scope>
        </dependency>

        <dependency>
            <groupId>ch.qos.logback</groupId>
            <artifactId>logback-classic</artifactId>
            <scope>compile</scope>
        </dependency>

        <dependency>
            <groupId>org.mockito</groupId>
            <artifactId>mockito-junit-jupiter</artifactId>
            <scope>test</scope>
        </dependency>

        <dependency>
            <groupId>org.mockito</groupId>
            <artifactId>mockito-inline</artifactId>
            <scope>test</scope>
        </dependency>

        <dependency>
            <groupId>org.mockito</groupId>
            <artifactId>mockito-core</artifactId>
            <scope>test</scope>
        </dependency>

        <dependency>
            <groupId>junit</groupId>
            <artifactId>junit</artifactId>
            <scope>test</scope>
        </dependency>

        <dependency>
            <groupId>org.odpi.egeria</groupId>
            <artifactId>http-helper</artifactId>
            <scope>compile</scope>
        </dependency>

        <dependency>
            <groupId>org.odpi.egeria</groupId>
            <artifactId>repository-services-apis</artifactId>
        </dependency>

        <dependency>
            <groupId>org.odpi.egeria</groupId>
            <artifactId>repository-services-client</artifactId>
        </dependency>

        <dependency>
            <groupId>org.odpi.egeria</groupId>
            <artifactId>open-connector-framework</artifactId>
        </dependency>

        <dependency>
            <groupId>org.springframework.boot</groupId>
            <artifactId>spring-boot-autoconfigure</artifactId>
        </dependency>

        <dependency>
            <groupId>org.springframework</groupId>
            <artifactId>spring-webmvc</artifactId>
        </dependency>

        <dependency>
            <groupId>org.springframework</groupId>
            <artifactId>spring-context</artifactId>
        </dependency>

        <dependency>
            <groupId>org.springframework.security</groupId>
            <artifactId>spring-security-config</artifactId>
        </dependency>

        <dependency>
            <groupId>org.springframework.security</groupId>
            <artifactId>spring-security-core</artifactId>
        </dependency>

        <dependency>
            <groupId>org.springframework</groupId>
            <artifactId>spring-web</artifactId>
        </dependency>

        <dependency>
            <groupId>org.springframework.data</groupId>
            <artifactId>spring-data-jpa</artifactId>
        </dependency>

        <dependency>
            <groupId>org.apache.tomcat.embed</groupId>
            <artifactId>tomcat-embed-core</artifactId>
        </dependency>

        <dependency>
            <groupId>org.springframework.boot</groupId>
            <artifactId>spring-boot</artifactId>
        </dependency>

        <dependency>
            <groupId>jakarta.persistence</groupId>
            <artifactId>jakarta.persistence-api</artifactId>
        </dependency>

        <dependency>
            <groupId>org.springframework</groupId>
            <artifactId>spring-beans</artifactId>
        </dependency>

        <dependency>
            <groupId>com.fasterxml.jackson.core</groupId>
            <artifactId>jackson-databind</artifactId>
        </dependency>

        <dependency>
            <groupId>javax.xml.bind</groupId>
            <artifactId>jaxb-api</artifactId>
        </dependency>

        <dependency>
            <groupId>com.fasterxml.jackson.core</groupId>
            <artifactId>jackson-annotations</artifactId>
        </dependency>

        <dependency>
            <groupId>org.slf4j</groupId>
            <artifactId>slf4j-api</artifactId>
        </dependency>

        <dependency>
            <groupId>org.springframework</groupId>
            <artifactId>spring-core</artifactId>
        </dependency>

        <dependency>
            <groupId>org.odpi.egeria</groupId>
            <artifactId>asset-catalog-api</artifactId>
        </dependency>

        <dependency>
            <groupId>org.springframework.security</groupId>
            <artifactId>spring-security-web</artifactId>
        </dependency>

        <dependency>
            <groupId>org.odpi.egeria</groupId>
            <artifactId>subject-area-api</artifactId>
        </dependency>

        <dependency>
            <groupId>com.fasterxml.jackson.core</groupId>
            <artifactId>jackson-core</artifactId>
        </dependency>

        <dependency>
            <groupId>org.odpi.egeria</groupId>
            <artifactId>open-lineage-services-client</artifactId>
        </dependency>

        <dependency>
            <groupId>org.odpi.egeria</groupId>
            <artifactId>open-lineage-services-api</artifactId>
        </dependency>

        <dependency>
            <groupId>org.odpi.egeria</groupId>
            <artifactId>ffdc-services</artifactId>
        </dependency>

        <dependency>
            <groupId>org.apache.commons</groupId>
            <artifactId>commons-collections4</artifactId>
        </dependency>

<<<<<<< HEAD
=======
        <!-- Spring Fox Swagger UI dependency for presentation of generated swagger.json -->
        <dependency>
            <groupId>io.springfox</groupId>
            <artifactId>springfox-swagger-ui</artifactId>
        </dependency>

        <dependency>
            <groupId>io.springfox</groupId>
            <artifactId>springfox-spring-web</artifactId>
        </dependency>

        <dependency>
            <groupId>io.springfox</groupId>
            <artifactId>springfox-spi</artifactId>
        </dependency>

        <dependency>
            <groupId>io.springfox</groupId>
            <artifactId>springfox-core</artifactId>
        </dependency>

        <dependency>
            <groupId>io.springfox</groupId>
            <artifactId>springfox-swagger2</artifactId>
        </dependency>

>>>>>>> 8ddb73be
        <dependency>
            <groupId>commons-io</groupId>
            <artifactId>commons-io</artifactId>
        </dependency>

        <dependency>
            <groupId>org.odpi.egeria</groupId>
            <artifactId>audit-log-framework</artifactId>
        </dependency>

    </dependencies>

    <profiles>
        <profile>
            <id>prod</id>
            <properties>
                <polymer.build>es6-bundled</polymer.build>
            </properties>
        </profile>
    </profiles>

    <build>
        <plugins>
            <plugin>
                <groupId>com.github.eirslett</groupId>
                <artifactId>frontend-maven-plugin</artifactId>
                <executions>
                    <execution>
                        <id>install node and npm</id>
                        <phase>validate</phase>
                        <goals>
                            <goal>install-node-and-npm</goal>
                        </goals>
                        <configuration>
                            <nodeVersion>${node.version}</nodeVersion>
                            <npmVersion>${npm.version}</npmVersion>
                            <workingDirectory>tools</workingDirectory>
                            <nodeDownloadRoot>${node.downloadRoot}</nodeDownloadRoot>
                            <npmDownloadRoot>${npm.downloadRoot}</npmDownloadRoot>
                        </configuration>
                    </execution>
                    <execution>
                        <id>install polymer-cli</id>
                        <phase>validate</phase>
                        <goals>
                            <goal>npm</goal>
                        </goals>
                        <configuration>
                            <arguments>install polymer-cli --prefix .</arguments>
                            <workingDirectory>tools</workingDirectory>
                        </configuration>
                    </execution>
                    <execution>
                        <id>npm install</id>
                        <phase>validate</phase>
                        <goals>
                            <goal>npm</goal>
                        </goals>
                        <configuration>
                            <arguments>install ../src/main/static --prefix .</arguments>
                            <workingDirectory>tools</workingDirectory>
                        </configuration>
                    </execution>
                </executions>
            </plugin>
            <plugin>
                <artifactId>exec-maven-plugin</artifactId>
                <groupId>org.codehaus.mojo</groupId>
                <executions>
                    <execution>
                        <id>Polymer build</id>
                        <phase>compile</phase>
                        <goals>
                            <goal>exec</goal>
                        </goals>
                        <configuration>
                            <executable>${basedir}/tools/node/node</executable>
                            <arguments>
                                <argument>${basedir}/tools/node_modules/polymer-cli/bin/polymer.js</argument>
                                <argument>build</argument>
                            </arguments>
                            <workingDirectory>${basedir}/src/main/static</workingDirectory>
                            <environmentVariables>
                                <NODE_OPTIONS>--max_old_space_size=4096</NODE_OPTIONS>
                            </environmentVariables>
                        </configuration>
                    </execution>
                </executions>
            </plugin>
            <plugin>
                <!-- Copies 'dev' output from polymer build into target/classes, from where the maven jar plugin
                will build the jar to be deployed. Runs just before packaging -->
                <groupId>org.apache.maven.plugins</groupId>
                <artifactId>maven-resources-plugin</artifactId>
                <executions>
                    <execution>
                        <id>copy-resources-from-dev</id>
                        <phase>prepare-package</phase>
                        <goals>
                            <goal>copy-resources</goal>
                        </goals>
                        <configuration>
                            <overwrite>true</overwrite>
                            <outputDirectory>${project.build.outputDirectory}/public</outputDirectory>
                            <resources>
                                <resource>
                                    <directory>${basedir}/src/main/static/build/dev</directory>
                                    <filtering>true</filtering>
                                </resource>
                            </resources>
                        </configuration>
                    </execution>
                </executions>
            </plugin>
            <plugin>
                <groupId>org.springframework.boot</groupId>
                <artifactId>spring-boot-maven-plugin</artifactId>
                <executions>
                    <execution>
                        <goals>
                            <goal>repackage</goal>
                        </goals>
                    </execution>
                    <execution>
                        <id>build-info</id>
                        <goals>
                            <goal>build-info</goal>
                        </goals>
                    </execution>
                </executions>
            </plugin>
            <plugin>
                <artifactId>maven-clean-plugin</artifactId>
                <configuration>
                    <filesets>
                        <!-- Ideally to cleanup for repeatability, but can take
                        a while especially on slow networks. See isssue #2350, #2398  -->
                        <!--fileset>
                            <directory>${basedir}/tools</directory>
                        </fileset-->
                        <fileset>
                            <directory>${basedir}/src/main/resources/public</directory>
                        </fileset>
                        <fileset>
                            <directory>${basedir}/src/main/static/build</directory>
                        </fileset>
                        <fileset>
                            <directory>${basedir}/src/main/static/node_modules</directory>
                        </fileset>
                    </filesets>
                </configuration>
            </plugin>
            <plugin>
                <groupId>org.apache.rat</groupId>
                <artifactId>apache-rat-plugin</artifactId>
                <configuration>
                    <excludes>
                        <exclude>**/tools/**</exclude>
                        <exclude>**/resources/public/**</exclude>
                        <exclude>**/resources/**</exclude>
                        <exclude>**/static/**</exclude>
                        <exclude>**/docs/**</exclude>
                        <exclude>**/build/**</exclude>

                        <exclude>**/banner.txt</exclude>
                        <exclude>tools/polymer*</exclude>
                        <exclude>**/.vscode*/**</exclude>
                        <exclude>**/.factorypath/**</exclude>
                        <exclude>**/**.code-workspace</exclude>
                    </excludes>
                </configuration>
            </plugin>
            <plugin>
                <groupId>org.apache.maven.plugins</groupId>
                <artifactId>maven-surefire-plugin</artifactId>
                <configuration>
                    <classpathDependencyExcludes>
                        <classpathDependencyExclude>org.slf4j:slf4j-simple</classpathDependencyExclude>
                    </classpathDependencyExcludes>
                </configuration>
            </plugin>
            <plugin>
                <groupId>org.apache.maven.plugins</groupId>
                <artifactId>maven-dependency-plugin</artifactId>
                <executions>
                    <execution>
                        <id>analyze</id>
                        <goals>
                            <goal>analyze-only</goal>
                        </goals>
                        <configuration>
                            <ignoredUnusedDeclaredDependencies combine.children="append">
                                <!-- Egeria ui admin needs to be in the component scan -->
                                <ignoredUnusedDeclaredDependency>org.odpi.egeria:*spring*
                                </ignoredUnusedDeclaredDependency>
                                <ignoredUnusedDeclaredDependency>javax.xml.bind:*jaxb*</ignoredUnusedDeclaredDependency>
=                                <!-- Spring enablement - false positives from dependency checker -->
                                <ignoredUnusedDeclaredDependency>org.springframework.boot:spring-boot-starter-web:*
                                </ignoredUnusedDeclaredDependency>
                                <ignoredUnusedDeclaredDependency>
                                    org.springframework.boot:spring-boot-starter-security:*
                                </ignoredUnusedDeclaredDependency>
                                <ignoredUnusedDeclaredDependency>
                                    org.springframework.boot:spring-boot-starter-data-jpa:*
                                </ignoredUnusedDeclaredDependency>
                                <!-- runtime database -->
                                <ignoredUnusedDeclaredDependency>com.h2database:h2:*</ignoredUnusedDeclaredDependency>
                            </ignoredUnusedDeclaredDependencies>
                        </configuration>
                    </execution>
                </executions>
            </plugin>
        </plugins>
    </build>
</project><|MERGE_RESOLUTION|>--- conflicted
+++ resolved
@@ -275,35 +275,6 @@
             <artifactId>commons-collections4</artifactId>
         </dependency>
 
-<<<<<<< HEAD
-=======
-        <!-- Spring Fox Swagger UI dependency for presentation of generated swagger.json -->
-        <dependency>
-            <groupId>io.springfox</groupId>
-            <artifactId>springfox-swagger-ui</artifactId>
-        </dependency>
-
-        <dependency>
-            <groupId>io.springfox</groupId>
-            <artifactId>springfox-spring-web</artifactId>
-        </dependency>
-
-        <dependency>
-            <groupId>io.springfox</groupId>
-            <artifactId>springfox-spi</artifactId>
-        </dependency>
-
-        <dependency>
-            <groupId>io.springfox</groupId>
-            <artifactId>springfox-core</artifactId>
-        </dependency>
-
-        <dependency>
-            <groupId>io.springfox</groupId>
-            <artifactId>springfox-swagger2</artifactId>
-        </dependency>
-
->>>>>>> 8ddb73be
         <dependency>
             <groupId>commons-io</groupId>
             <artifactId>commons-io</artifactId>
