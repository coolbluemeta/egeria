/* SPDX-License-Identifier: Apache-2.0 */
/* Copyright Contributors to the ODPi Egeria project. */
package org.odpi.openmetadata.userinterface.uichassis.springboot.api.lineage;


import org.odpi.openmetadata.frameworks.connectors.ffdc.InvalidParameterException;
import org.odpi.openmetadata.frameworks.connectors.ffdc.PropertyServerException;
import org.odpi.openmetadata.governanceservers.openlineage.converters.ScopeEnumConverter;
import org.odpi.openmetadata.governanceservers.openlineage.ffdc.OpenLineageException;
import org.odpi.openmetadata.governanceservers.openlineage.model.LineageVertex;
import org.odpi.openmetadata.governanceservers.openlineage.model.Scope;
import org.odpi.openmetadata.governanceservers.openlineage.requests.LineageSearchRequest;
import org.odpi.openmetadata.userinterface.uichassis.springboot.beans.Graph;
import org.odpi.openmetadata.userinterface.uichassis.springboot.service.OpenLineageService;
import org.springframework.beans.factory.annotation.Autowired;
import org.springframework.security.core.context.SecurityContextHolder;
import org.springframework.web.bind.WebDataBinder;
import org.springframework.web.bind.annotation.GetMapping;
import org.springframework.web.bind.annotation.InitBinder;
import org.springframework.web.bind.annotation.PathVariable;
import org.springframework.web.bind.annotation.PostMapping;
import org.springframework.web.bind.annotation.RequestBody;
import org.springframework.web.bind.annotation.RequestMapping;
import org.springframework.web.bind.annotation.RequestParam;
import org.springframework.web.bind.annotation.ResponseBody;
import org.springframework.web.bind.annotation.RestController;

import java.util.List;

/**
 * This controller serves all requests for retrieving lineage details, both vertical and horizontal
 */
@RestController
@RequestMapping("/api/lineage")
public class OpenLineageController {

    @Autowired
    private OpenLineageService openLineageService;

    /**
     *
     * @param guid unique identifier of the asset
     * @param includeProcesses if true Process nodes will be included
     * @return graph of nodes and edges describing the ultimate sources of the asset
     */
    @GetMapping( value = "/entities/{guid}/ultimate-source")
    public Graph ultimateSourceGraph(@PathVariable("guid") String guid , @RequestParam boolean includeProcesses) throws InvalidParameterException, PropertyServerException, OpenLineageException {
        Graph exportedGraph;
        String userId = SecurityContextHolder.getContext().getAuthentication().getName();
        exportedGraph = openLineageService.getUltimateSource(userId, guid, includeProcesses);
        return exportedGraph;
    }

    /**
     *
     * @param guid unique identifier of the asset
     * @param includeProcesses if true Process nodes will be included
     * @return graph of nodes and edges describing the end to end flow
     */
    @GetMapping( value = "/entities/{guid}/end2end")
    @ResponseBody
    public Graph endToEndLineage(@PathVariable("guid") String guid, @RequestParam boolean includeProcesses) throws InvalidParameterException, PropertyServerException, OpenLineageException {
        Graph exportedGraph;
        String userId = SecurityContextHolder.getContext().getAuthentication().getName();
        exportedGraph = openLineageService.getEndToEndLineage(userId, guid, includeProcesses);
        return exportedGraph;
    }

    /**
     *
     * @param guid unique identifier of the asset
     * @param includeProcesses if true Process nodes will be included
     * @return graph of nodes and edges describing the ultimate destination of the asset
     */
    @GetMapping( value = "/entities/{guid}/ultimate-destination")
    public Graph ultimateDestination(@PathVariable("guid") String guid, @RequestParam boolean includeProcesses) throws InvalidParameterException, PropertyServerException, OpenLineageException {
        Graph exportedGraph;
        String userId = SecurityContextHolder.getContext().getAuthentication().getName();
        exportedGraph = openLineageService.getUltimateDestination(userId, guid, includeProcesses);
        return exportedGraph;
    }


    /**
     *
     * @param guid unique identifier of the glossary term
     * @param includeProcesses if true Process nodes will be included
     * @return graph of nodes and edges describing the assets linked to the glossary term
     */
    @GetMapping( value = "/entities/{guid}/vertical-lineage")
    public Graph verticalLineage(@PathVariable("guid") String guid, @RequestParam boolean includeProcesses) throws InvalidParameterException, PropertyServerException, OpenLineageException {
        Graph exportedGraph;
        String userId = SecurityContextHolder.getContext().getAuthentication().getName();
        exportedGraph = openLineageService.getVerticalLineage(userId, guid, includeProcesses);
        return exportedGraph;
    }

    /**
     * @param guid of the Entity to be retrieved
     * @return the entity details
     */
    @GetMapping( value = "entities/{guid}/details")
    public LineageVertex getEntityDetails(@PathVariable("guid") String guid) throws InvalidParameterException, PropertyServerException, OpenLineageException {
        String user = SecurityContextHolder.getContext().getAuthentication().getName();
        return openLineageService.getEntityDetails(user, guid);
    }

    /**
<<<<<<< HEAD
     * @param searchRequest filtering details for the search
     * @return the entity details
     */
    @PostMapping( value = "entities/search")
    public List<LineageVertex> search(@RequestBody LineageSearchRequest searchRequest) throws InvalidParameterException, PropertyServerException, OpenLineageException {
        String user = SecurityContextHolder.getContext().getAuthentication().getName();
        return openLineageService.search(user, searchRequest);
=======
     * Gets available entities types from lineage repository.
     *
     * @return the available entities types
     */
    @GetMapping( value = "types")
    public List<String> getTypes() {
        String user = SecurityContextHolder.getContext().getAuthentication().getName();
        return openLineageService.getTypes(user);
    }

    /**
     * Gets nodes names of certain type with qualified name containing a certain value.
     * @param type        the type of the nodes name to search for
     * @param searchValue the string to be contained in the qualified name of the node - case insensitive
     * @param limit       the maximum number of node names to retrieve
     *
     * @return the list of node names
     */
    @GetMapping( value = "nodes")
    public List<String> getNodes(@RequestParam("type") String type, @RequestParam("name") String searchValue,
                                 @RequestParam("limit") int limit) {
        String user = SecurityContextHolder.getContext().getAuthentication().getName();
        return openLineageService.getNodes(user, type, searchValue, limit);
>>>>>>> afaaf7c1
    }

    /**
     * This method is registering a custom converter for View and Scope enums in order to be able to use in url the text of the enum and not the actual name
     * @param webdataBinder DataBinder for data binding from web request parameters to JavaBean objects
     */
    @InitBinder
    public void initBinder(final WebDataBinder webdataBinder) {
        webdataBinder.registerCustomEditor(Scope.class, new ScopeEnumConverter());
    }

}<|MERGE_RESOLUTION|>--- conflicted
+++ resolved
@@ -106,15 +106,6 @@
     }
 
     /**
-<<<<<<< HEAD
-     * @param searchRequest filtering details for the search
-     * @return the entity details
-     */
-    @PostMapping( value = "entities/search")
-    public List<LineageVertex> search(@RequestBody LineageSearchRequest searchRequest) throws InvalidParameterException, PropertyServerException, OpenLineageException {
-        String user = SecurityContextHolder.getContext().getAuthentication().getName();
-        return openLineageService.search(user, searchRequest);
-=======
      * Gets available entities types from lineage repository.
      *
      * @return the available entities types
@@ -138,7 +129,16 @@
                                  @RequestParam("limit") int limit) {
         String user = SecurityContextHolder.getContext().getAuthentication().getName();
         return openLineageService.getNodes(user, type, searchValue, limit);
->>>>>>> afaaf7c1
+    }
+
+    /**
+     * @param searchRequest filtering details for the search
+     * @return the entity details
+     */
+    @PostMapping( value = "entities/search")
+    public List<LineageVertex> search(@RequestBody LineageSearchRequest searchRequest) throws InvalidParameterException, PropertyServerException, OpenLineageException {
+        String user = SecurityContextHolder.getContext().getAuthentication().getName();
+        return openLineageService.search(user, searchRequest);
     }
 
     /**
