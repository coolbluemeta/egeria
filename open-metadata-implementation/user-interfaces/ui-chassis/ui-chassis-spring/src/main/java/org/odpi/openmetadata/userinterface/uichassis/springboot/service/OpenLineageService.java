--- conflicted
+++ resolved
@@ -173,7 +173,6 @@
     }
 
     /**
-<<<<<<< HEAD
      * Gets node details.
      *
      * @param userId the user id
@@ -193,8 +192,6 @@
     }
 
     /**
-=======
->>>>>>> 22d8cb9f
      * Gets available entities types from lineage repository.
      * @param userId user ID
      * @return the available entities types
