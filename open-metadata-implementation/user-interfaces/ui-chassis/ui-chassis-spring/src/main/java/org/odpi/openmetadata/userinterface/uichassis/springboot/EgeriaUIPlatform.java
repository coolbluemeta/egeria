--- conflicted
+++ resolved
@@ -28,11 +28,7 @@
 @OpenAPIDefinition(
         info = @Info(
                 title = "Egeria's Spring Boot based UI RESTful web services API",
-<<<<<<< HEAD
-                version = "4.3",
-=======
                 version = "4.4-SNAPSHOT",
->>>>>>> e162833c
                 description = "",
                 license = @License(name = "Apache-2.0 License", url = "https://www.apache.org/licenses/LICENSE-2.0"),
                 contact = @Contact(url = "https://egeria-project.org", name = "Egeria Project",
