/* SPDX-License-Identifier: Apache-2.0 */
/* Copyright Contributors to the ODPi Egeria project. */
package org.odpi.openmetadata.governanceservers.openlineage.listeners;

import com.fasterxml.jackson.core.JsonProcessingException;
import com.fasterxml.jackson.databind.ObjectMapper;
import org.apache.commons.collections4.CollectionUtils;
import org.odpi.openmetadata.accessservices.assetlineage.event.AssetLineageEventHeader;
import org.odpi.openmetadata.accessservices.assetlineage.event.LineageSyncEvent;
import org.odpi.openmetadata.accessservices.assetlineage.event.LineageEntityEvent;
import org.odpi.openmetadata.accessservices.assetlineage.event.LineageRelationshipEvent;
import org.odpi.openmetadata.accessservices.assetlineage.event.LineageRelationshipsEvent;
import org.odpi.openmetadata.accessservices.assetlineage.event.LineageSyncEvent;
import org.odpi.openmetadata.accessservices.assetlineage.model.GraphContext;
import org.odpi.openmetadata.accessservices.assetlineage.model.LineageEntity;
import org.odpi.openmetadata.frameworks.connectors.ffdc.InvalidParameterException;
import org.odpi.openmetadata.frameworks.connectors.ffdc.PropertyServerException;
import org.odpi.openmetadata.frameworks.connectors.ffdc.UserNotAuthorizedException;
import org.odpi.openmetadata.governanceservers.openlineage.auditlog.OpenLineageServerAuditCode;
import org.odpi.openmetadata.governanceservers.openlineage.handlers.OpenLineageAssetContextHandler;
import org.odpi.openmetadata.governanceservers.openlineage.services.StoringServices;
import org.odpi.openmetadata.repositoryservices.auditlog.OMRSAuditLog;
import org.odpi.openmetadata.repositoryservices.auditlog.OMRSAuditLogRecordSeverity;
import org.odpi.openmetadata.repositoryservices.connectors.openmetadatatopic.OpenMetadataTopicListener;
import org.slf4j.Logger;
import org.slf4j.LoggerFactory;

import java.util.List;
import java.util.Optional;
import java.util.Set;

public class OpenLineageInTopicListener implements OpenMetadataTopicListener {

    private static final Logger log = LoggerFactory.getLogger(OpenLineageInTopicListener.class);
    private static final ObjectMapper OBJECT_MAPPER = new ObjectMapper();
    private final OMRSAuditLog auditLog;
    private final StoringServices storingServices;
    private final OpenLineageAssetContextHandler assetContextHandler;

    public OpenLineageInTopicListener(StoringServices storingServices, OpenLineageAssetContextHandler assetContextHandler,
                                      OMRSAuditLog auditLog) {
        this.storingServices = storingServices;
        this.assetContextHandler = assetContextHandler;
        this.auditLog = auditLog;
    }

    /**
     * Receives kafka events that are publish out from Asset Lineage OMAS
     *
     * @param assetLineageEvent contains all the information needed to build asset lineage like connection details, database
     *                          name, schema name, table name, derived columns details
     */
    @Override
    public void processEvent(String assetLineageEvent) {
        try {
            log.debug("Started processing OpenLineageEvent {}", assetLineageEvent);
            if (!assetLineageEvent.isEmpty()) {
                processEventBasedOnType(assetLineageEvent);
            }
        } catch (JsonProcessingException e) {
            logException(assetLineageEvent, e);
        } catch (Throwable e) {
            log.error("Exception processing the in topic event", e);
            OpenLineageServerAuditCode auditCode = OpenLineageServerAuditCode.PROCESS_EVENT_EXCEPTION;

            auditLog.logException("processEvent",
                    auditCode.getLogMessageId(),
                    auditCode.getSeverity(),
                    auditCode.getFormattedLogMessage(assetLineageEvent, e.getMessage()),
                    e.getMessage(),
                    auditCode.getSystemAction(),
                    auditCode.getUserAction(),
                    e);
        }

    }

    private void processEventBasedOnType(String assetLineageEvent) throws JsonProcessingException {
        AssetLineageEventHeader assetLineageEventHeader = OBJECT_MAPPER.readValue(assetLineageEvent, AssetLineageEventHeader.class);

        if (assetLineageEventHeader == null) {
            return;
        }

        LineageRelationshipEvent lineageRelationshipEvent;
        LineageEntityEvent lineageEntityEvent;
        LineageRelationshipsEvent lineageRelationshipsEvent;
        LineageSyncEvent lineageSyncEvent;
<<<<<<< HEAD
=======

>>>>>>> 0ded0e65
        switch (assetLineageEventHeader.getAssetLineageEventType()) {
            case SEMANTIC_ASSIGNMENTS_EVENT:
            case TERM_CATEGORIZATIONS_EVENT:
            case TERM_ANCHORS_EVENT:
            case CATEGORY_ANCHORS_EVENT:
                lineageRelationshipsEvent = OBJECT_MAPPER.readValue(assetLineageEvent, LineageRelationshipsEvent.class);
                storingServices.upsertEntityContext(lineageRelationshipsEvent);
                break;
            case CLASSIFICATION_CONTEXT_EVENT:
            case LINEAGE_MAPPINGS_EVENT:
            case PROCESS_CONTEXT_EVENT:
                lineageRelationshipsEvent = OBJECT_MAPPER.readValue(assetLineageEvent, LineageRelationshipsEvent.class);
                storingServices.addEntityContext(lineageRelationshipsEvent);
                break;
            case COLUMN_CONTEXT_EVENT:
                lineageRelationshipsEvent = OBJECT_MAPPER.readValue(assetLineageEvent, LineageRelationshipsEvent.class);
                requestAssetContext(lineageRelationshipsEvent);
                storingServices.addEntityContext(lineageRelationshipsEvent);
                break;
            case ASSET_CONTEXT_EVENT:
                lineageRelationshipsEvent = OBJECT_MAPPER.readValue(assetLineageEvent, LineageRelationshipsEvent.class);
                storeAssetContext(lineageRelationshipsEvent);
                break;
            case NEW_RELATIONSHIP_EVENT:
                lineageRelationshipEvent = OBJECT_MAPPER.readValue(assetLineageEvent, LineageRelationshipEvent.class);
                storingServices.upsertRelationship(lineageRelationshipEvent);
                break;
            case UPDATE_ENTITY_EVENT:
                lineageEntityEvent = OBJECT_MAPPER.readValue(assetLineageEvent, LineageEntityEvent.class);
                storingServices.updateEntity(lineageEntityEvent);
                break;
            case UPDATE_RELATIONSHIP_EVENT:
                lineageRelationshipEvent = OBJECT_MAPPER.readValue(assetLineageEvent, LineageRelationshipEvent.class);
                storingServices.updateRelationship(lineageRelationshipEvent);
                break;
            case RECLASSIFIED_ENTITY_EVENT:
                lineageRelationshipsEvent = OBJECT_MAPPER.readValue(assetLineageEvent, LineageRelationshipsEvent.class);
                storingServices.updateClassification(lineageRelationshipsEvent);
                break;
            case DELETE_ENTITY_EVENT:
                lineageEntityEvent = OBJECT_MAPPER.readValue(assetLineageEvent, LineageEntityEvent.class);
                storingServices.deleteEntity(lineageEntityEvent);
                break;
            case DELETE_RELATIONSHIP_EVENT:
                lineageRelationshipEvent = OBJECT_MAPPER.readValue(assetLineageEvent, LineageRelationshipEvent.class);
                storingServices.deleteRelationship(lineageRelationshipEvent);
                break;
            case DECLASSIFIED_ENTITY_EVENT:
                lineageRelationshipsEvent = OBJECT_MAPPER.readValue(assetLineageEvent, LineageRelationshipsEvent.class);
                storingServices.deleteClassification(lineageRelationshipsEvent);
                break;
            case LINEAGE_SYNC_EVENT:
                lineageSyncEvent = OBJECT_MAPPER.readValue(assetLineageEvent, LineageSyncEvent.class);
<<<<<<< HEAD
                storingServices.updateNeighbours(lineageSyncEvent);
=======
                storingServices.apply(lineageSyncEvent);
>>>>>>> 0ded0e65
            default:
                break;
        }
    }

    private void storeAssetContext(LineageRelationshipsEvent lineageRelationshipsEvent) {
        Set<GraphContext> relationships = lineageRelationshipsEvent.getRelationshipsContext().getRelationships();
        if(!CollectionUtils.isEmpty(relationships)) {
            storingServices.addEntityContext(relationships);
            String entityGuid = lineageRelationshipsEvent.getRelationshipsContext().getEntityGuid();
            auditLog.logMessage("storing Asset Context information for entity",
                    OpenLineageServerAuditCode.ASSET_CONTEXT_INFO.getMessageDefinition(entityGuid));
        }
    }

    private void requestAssetContext(LineageRelationshipsEvent lineageRelationshipsEvent) {
        Optional<LineageEntity> optionalEntity = assetContextHandler.getAssetLineageEntity(lineageRelationshipsEvent);
        if(optionalEntity.isPresent()) {
            LineageEntity entity = optionalEntity.get();
            String guid = entity.getGuid();
            if(!storingServices.isEntityInGraph(guid)) {
                try {
                    List<String> guids = assetContextHandler.getAssetContextForEntity(guid, entity.getTypeDefName());
                    auditLog.logMessage("requested the entity's Asset Context for entity",
                            OpenLineageServerAuditCode.ASSET_CONTEXT_REQUEST.getMessageDefinition(guid, guids.toString()));
                } catch (InvalidParameterException | PropertyServerException | UserNotAuthorizedException e) {
                    OpenLineageServerAuditCode errorCode = OpenLineageServerAuditCode.ASSET_CONTEXT_EXCEPTION;
                    auditLog.logException("retrieving Asset Context exception", errorCode.getLogMessageId(), OMRSAuditLogRecordSeverity.EXCEPTION,
                            errorCode.getFormattedLogMessage(guid, e.getMessage()), e.getMessage(), errorCode.getSystemAction(),
                            errorCode.getUserAction(), e);
                }
            }
        }
    }

    private void logException(String assetLineageEvent, Exception e) {
        log.debug("Exception parsing event from AssetLineage out Topic", e);
        OpenLineageServerAuditCode errorCode = OpenLineageServerAuditCode.PROCESS_EVENT_EXCEPTION;
        auditLog.logException("parsing Asset Lineage event exception", errorCode.getLogMessageId(), OMRSAuditLogRecordSeverity.EXCEPTION,
                errorCode.getFormattedLogMessage(assetLineageEvent, e.getMessage()), e.getMessage(), errorCode.getSystemAction(),
                errorCode.getUserAction(), e);
    }

}
<|MERGE_RESOLUTION|>--- conflicted
+++ resolved
@@ -10,7 +10,6 @@
 import org.odpi.openmetadata.accessservices.assetlineage.event.LineageEntityEvent;
 import org.odpi.openmetadata.accessservices.assetlineage.event.LineageRelationshipEvent;
 import org.odpi.openmetadata.accessservices.assetlineage.event.LineageRelationshipsEvent;
-import org.odpi.openmetadata.accessservices.assetlineage.event.LineageSyncEvent;
 import org.odpi.openmetadata.accessservices.assetlineage.model.GraphContext;
 import org.odpi.openmetadata.accessservices.assetlineage.model.LineageEntity;
 import org.odpi.openmetadata.frameworks.connectors.ffdc.InvalidParameterException;
@@ -86,10 +85,6 @@
         LineageEntityEvent lineageEntityEvent;
         LineageRelationshipsEvent lineageRelationshipsEvent;
         LineageSyncEvent lineageSyncEvent;
-<<<<<<< HEAD
-=======
-
->>>>>>> 0ded0e65
         switch (assetLineageEventHeader.getAssetLineageEventType()) {
             case SEMANTIC_ASSIGNMENTS_EVENT:
             case TERM_CATEGORIZATIONS_EVENT:
@@ -143,11 +138,7 @@
                 break;
             case LINEAGE_SYNC_EVENT:
                 lineageSyncEvent = OBJECT_MAPPER.readValue(assetLineageEvent, LineageSyncEvent.class);
-<<<<<<< HEAD
-                storingServices.updateNeighbours(lineageSyncEvent);
-=======
                 storingServices.apply(lineageSyncEvent);
->>>>>>> 0ded0e65
             default:
                 break;
         }
