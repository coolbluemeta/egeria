--- conflicted
+++ resolved
@@ -5,11 +5,8 @@
 import org.apache.commons.collections4.CollectionUtils;
 import org.odpi.openmetadata.accessservices.dataengine.client.DataEngineClient;
 import org.odpi.openmetadata.accessservices.dataengine.model.DataFile;
-<<<<<<< HEAD
 import org.odpi.openmetadata.accessservices.dataengine.model.Database;
-=======
 import org.odpi.openmetadata.accessservices.dataengine.model.DatabaseSchema;
->>>>>>> d0b86a96
 import org.odpi.openmetadata.accessservices.dataengine.model.LineageMapping;
 import org.odpi.openmetadata.accessservices.dataengine.model.Process;
 import org.odpi.openmetadata.accessservices.dataengine.model.ProcessHierarchy;
@@ -91,6 +88,21 @@
         this.dataEngineOMASClient = dataEngineOMASClient;
         this.auditLog = auditLog;
 
+        this.auditLog.logMessage(methodName, DataEngineProxyAuditCode.INIT_POLLING.getMessageDefinition());
+
+        // Retrieve the base information from the connector
+        if (connector != null) {
+            try {
+                SoftwareServerCapability dataEngineDetails = connector.getDataEngineDetails();
+                dataEngineOMASClient.createExternalDataEngine(userId, dataEngineDetails);
+                dataEngineOMASClient.setExternalSourceName(dataEngineDetails.getQualifiedName());
+            } catch (InvalidParameterException | PropertyServerException | ConnectorCheckedException e) {
+                this.auditLog.logException(methodName, DataEngineProxyAuditCode.OMAS_CONNECTION_ERROR.getMessageDefinition(), e);
+            } catch (UserNotAuthorizedException e) {
+                this.auditLog.logMessage(methodName, DataEngineProxyAuditCode.USER_NOT_AUTHORIZED.getMessageDefinition("setup external data engine"));
+            }
+        }
+
     }
 
     /**
