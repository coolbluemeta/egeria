<?xml version="1.0" encoding="UTF-8"?>

<!-- SPDX-License-Identifier: Apache-2.0 -->
<!-- Copyright Contributors to the ODPi Egeria project.  -->

<project xmlns="http://maven.apache.org/POM/4.0.0"
         xmlns:xsi="http://www.w3.org/2001/XMLSchema-instance"
         xsi:schemaLocation="http://maven.apache.org/POM/4.0.0 http://maven.apache.org/xsd/maven-4.0.0.xsd">
    <modelVersion>4.0.0</modelVersion>

    <parent>
        <artifactId>virtualization-services</artifactId>
        <groupId>org.odpi.egeria</groupId>
        <version>1.1-SNAPSHOT</version>
    </parent>

    <artifactId>virtualization-services-api</artifactId>
    <dependencies>

        <dependency>
            <groupId>com.fasterxml.jackson.core</groupId>
            <artifactId>jackson-databind</artifactId>
<<<<<<< HEAD
            <version>${jackson.version}</version>
=======
>>>>>>> e12c9568
        </dependency>

        <dependency>
            <groupId>org.slf4j</groupId>
            <artifactId>slf4j-api</artifactId>
<<<<<<< HEAD
            <version>${slf4j.version}</version>
=======
>>>>>>> e12c9568
        </dependency>

        <dependency>
            <groupId>org.odpi.egeria</groupId>
            <artifactId>repository-services-apis</artifactId>
            <scope>compile</scope>
        </dependency>
        <dependency>
            <groupId>org.odpi.egeria</groupId>
            <artifactId>view-generator-connectors</artifactId>
            <scope>compile</scope>
        </dependency>
        <dependency>
            <groupId>org.odpi.egeria</groupId>
            <artifactId>information-view-api</artifactId>
            <scope>compile</scope>
        </dependency>
        <dependency>
            <groupId>org.odpi.egeria</groupId>
            <artifactId>data-platform-api</artifactId>
            <scope>compile</scope>
        </dependency>
    </dependencies>


</project><|MERGE_RESOLUTION|>--- conflicted
+++ resolved
@@ -20,19 +20,11 @@
         <dependency>
             <groupId>com.fasterxml.jackson.core</groupId>
             <artifactId>jackson-databind</artifactId>
-<<<<<<< HEAD
-            <version>${jackson.version}</version>
-=======
->>>>>>> e12c9568
         </dependency>
 
         <dependency>
             <groupId>org.slf4j</groupId>
             <artifactId>slf4j-api</artifactId>
-<<<<<<< HEAD
-            <version>${slf4j.version}</version>
-=======
->>>>>>> e12c9568
         </dependency>
 
         <dependency>
