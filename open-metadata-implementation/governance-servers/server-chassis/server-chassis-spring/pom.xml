<?xml version="1.0" encoding="UTF-8"?>

<!-- SPDX-License-Identifier: Apache-2.0 -->

<project xmlns="http://maven.apache.org/POM/4.0.0"
         xmlns:xsi="http://www.w3.org/2001/XMLSchema-instance"
         xsi:schemaLocation="http://maven.apache.org/POM/4.0.0 http://maven.apache.org/xsd/maven-4.0.0.xsd">

    <parent>
        <artifactId>server-chassis</artifactId>
        <groupId>org.odpi.egeria</groupId>
        <version>0.1-SNAPSHOT</version>
    </parent>

    <modelVersion>4.0.0</modelVersion>

    <name>Server Chassis for Spring</name>
    <description>
        Provides the spring-based server chassis.
    </description>

    <artifactId>server-chassis-spring</artifactId>

    <dependencies>

        <dependency>
            <groupId>org.odpi.egeria</groupId>
            <artifactId>admin-services-spring</artifactId>
            <version>${open-metadata.version}</version>
        </dependency>

        <dependency>
            <groupId>org.odpi.egeria</groupId>
<<<<<<< HEAD
            <artifactId>governance-engine-spring</artifactId>
            <version>${open-metadata.version}</version>
        </dependency>
=======
            <artifactId>repository-services-spring</artifactId>
            <version>${open-metadata.version}</version>
        </dependency>

        <dependency>
            <groupId>org.odpi.egeria</groupId>
            <artifactId>connected-asset-spring</artifactId>
            <version>${open-metadata.version}</version>
        </dependency>

        <dependency>
            <groupId>org.odpi.egeria</groupId>
            <artifactId>asset-consumer-spring</artifactId>
            <version>${open-metadata.version}</version>
        </dependency>

>>>>>>> a7d6eb41
        <!-- Spring for REST APIs -->

        <dependency>
            <groupId>org.springframework.boot</groupId>
            <artifactId>spring-boot-starter</artifactId>
            <version>${spring.version}</version>
        </dependency>

        <dependency>
            <groupId>org.springframework.boot</groupId>
            <artifactId>spring-boot-starter-web</artifactId>
            <version>${spring.version}</version>
        </dependency>

    </dependencies>

</project><|MERGE_RESOLUTION|>--- conflicted
+++ resolved
@@ -31,15 +31,14 @@
 
         <dependency>
             <groupId>org.odpi.egeria</groupId>
-<<<<<<< HEAD
             <artifactId>governance-engine-spring</artifactId>
             <version>${open-metadata.version}</version>
         </dependency>
-=======
+        <dependency>
+            <groupId>org.odpi.egeria</groupId>
             <artifactId>repository-services-spring</artifactId>
             <version>${open-metadata.version}</version>
         </dependency>
-
         <dependency>
             <groupId>org.odpi.egeria</groupId>
             <artifactId>connected-asset-spring</artifactId>
@@ -52,9 +51,7 @@
             <version>${open-metadata.version}</version>
         </dependency>
 
->>>>>>> a7d6eb41
         <!-- Spring for REST APIs -->
-
         <dependency>
             <groupId>org.springframework.boot</groupId>
             <artifactId>spring-boot-starter</artifactId>
