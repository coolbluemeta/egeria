--- conflicted
+++ resolved
@@ -17,14 +17,6 @@
  */
 public class SchemaAttributeBuilder extends ReferenceableBuilder
 {
-<<<<<<< HEAD
-    private String attributeName;
-    private int    elementPosition;
-    private String cardinality;
-    private String defaultValueOverride;
-    private String anchorGUID;
-
-=======
     private String            attributeName;
     private int               elementPosition       = 0;
     private int               minCardinality        = 0;
@@ -34,6 +26,7 @@
     private boolean           allowsDuplicateValues = false;
     private boolean           orderedValues         = false;
     private DataItemSortOrder sortOrder             = null;
+    private String            anchorGUID            = null;
     private int               minimumLength         = 0;
     private int               length                = 0;
     private int               significantDigits     = 0;
@@ -42,7 +35,6 @@
     private String            nativeJavaClass       = null;
     private List<String>      aliases               = null;
     private String            formula               = null;
->>>>>>> a9e59281
 
     /**
      * Minimal constructor
@@ -86,7 +78,6 @@
                                   int                  elementPosition,
                                   String               cardinality,
                                   String               defaultValueOverride,
-                                  String               anchorGUID,
                                   Map<String, String>  additionalProperties,
                                   Map<String, Object>  extendedProperties,
                                   OMRSRepositoryHelper repositoryHelper,
@@ -106,7 +97,7 @@
         this.minCardinality = 0;
         this.maxCardinality = 0;
         this.defaultValueOverride = defaultValueOverride;
-    }
+}
 
 
     /**
@@ -169,9 +160,6 @@
         this.maxCardinality = maxCardinality;
         this.isDeprecated = isDeprecated;
         this.defaultValueOverride = defaultValueOverride;
-<<<<<<< HEAD
-        this.anchorGUID = anchorGUID;
-=======
         this.allowsDuplicateValues = allowsDuplicateValues;
         this.orderedValues = orderedValues;
         this.sortOrder = sortOrder;
@@ -192,7 +180,6 @@
     public void setFormula(String formula)
     {
         this.formula = formula;
->>>>>>> a9e59281
     }
 
 
@@ -261,14 +248,15 @@
                                                                       methodName);
         }
 
-<<<<<<< HEAD
         if (anchorGUID != null)
         {
             properties = repositoryHelper.addStringPropertyToInstance(serviceName,
                                                                       properties,
                                                                       SchemaElementMapper.ANCHOR_GUID_PROPERTY_NAME,
                                                                       anchorGUID,
-=======
+                                                                      methodName);
+        }
+
 
         properties = repositoryHelper.addBooleanPropertyToInstance(serviceName,
                                                                    properties,
@@ -337,7 +325,6 @@
                                                                       properties,
                                                                       SchemaElementMapper.FORMULA_PROPERTY_NAME,
                                                                       formula,
->>>>>>> a9e59281
                                                                       methodName);
         }
 
