--- conflicted
+++ resolved
@@ -3,6 +3,10 @@
 
 import java.util.Arrays;
 import java.util.Collection;
+import java.util.List;
+
+import static org.odpi.openmetadata.openconnectors.governancedaemonconnectors.openlineageconnectors.janusconnector.utils.GraphConstants.PROPERTY_KEY_ADDITIONAL_PROPERTIES;
+import static org.odpi.openmetadata.openconnectors.governancedaemonconnectors.openlineageconnectors.janusconnector.utils.GraphConstants.PROPERTY_KEY_EXTENDED_PROPERTIES;
 import java.util.List;
 
 import static org.odpi.openmetadata.openconnectors.governancedaemonconnectors.openlineageconnectors.janusconnector.utils.GraphConstants.PROPERTY_KEY_ADDITIONAL_PROPERTIES;
@@ -85,8 +89,7 @@
     public static final String NESTED_FILE = "NestedFile";
     public static final String NESTED_SCHEMA_ATTRIBUTE = "NestedSchemaAttribute";
     public static final String FOLDER_HIERARCHY = "FolderHierarchy";
-<<<<<<< HEAD
-
+    public static final String SCHEMA_TYPE_OPTION = "SchemaTypeOption";
     public static final String EMPTY_STRING = "";
     public static final String COMMA_SPACE_DELIMITER = ", ";
     public static final String COLUMN_SPACE_DELIMITER = ": ";
@@ -103,7 +106,4 @@
     public static final String INCOMPLETE = "Incomplete";
     public static final String CLASSIFICATION_GRAPH = "classificationGraph";
 
-=======
-    public static final String SCHEMA_TYPE_OPTION = "SchemaTypeOption";
->>>>>>> f127ecb9
 }