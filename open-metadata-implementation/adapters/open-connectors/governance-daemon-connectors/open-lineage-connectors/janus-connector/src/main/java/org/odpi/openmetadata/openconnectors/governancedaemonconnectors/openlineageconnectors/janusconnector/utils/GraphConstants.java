--- conflicted
+++ resolved
@@ -8,10 +8,19 @@
 
 public class GraphConstants {
 
-<<<<<<< HEAD
-    /*
-     *  Short names for core properties
-     */
+    public static final String PROPERTY_KEY_PREFIX_ElEMENT = "ve";
+    public static final String PROPERTY_KEY_PREFIX_RELATIONSHIP = "ed";
+
+    public static final String PROPERTY_NAME_NODE_ID = "nodeID";
+    public static final String PROPERTY_NAME_HOST_DISPLAY_NAME = "displayname";
+    public static final String PROPERTY_NAME_DATABASE_DISPLAY_NAME = "databaseDisplayname";
+    public static final String PROPERTY_NAME_SCHEMA_DISPLAY_NAME = "schemaDisplayname";
+    public static final String PROPERTY_NAME_TABLE_DISPLAY_NAME = "tableDisplayname";
+    public static final String PROPERTY_NAME_FORMULA = "formula";
+    public static final String PROPERTY_NAMEPROCESS_DESCRIPTION_URI = "descriptionURI";
+    public static final String PROPERTY_NAME_PROCESS_TYPE = "processType";
+    public static final String PROPERTY_NAME_PARENT_PROCESS_GUID = "parent.process.guid";
+    public static final String PROPERTY_NAME_GLOSSARY = "glossary";
 
     public static final String PROPERTY_NAME_GUID                             = "guid";
     public static final String PROPERTY_NAME_QUALIFIED_NAME                   = "qualifiedName";
@@ -26,58 +35,12 @@
     public static final String PROPERTY_NAME_GLOSSARY_TERM                    = "glossaryTerm";
     public static final String PROPERTY_NAME_DISPLAY_NAME                     = "displayName";
 
-
-=======
->>>>>>> ba827bc4
-    public static final String PROPERTY_KEY_PREFIX_ElEMENT = "ve";
-    public static final String PROPERTY_KEY_PREFIX_RELATIONSHIP = "ed";
-
-    public static final String PROPERTY_NAME_NODE_ID = "nodeID";
-    public static final String PROPERTY_NAME_GUID = "guid";
-    public static final String PROPERTY_NAME_QUALIFIED_NAME = "qualifiedName";
-    public static final String PROPERTY_NAME_NAME = "name";
-    public static final String PROPERTY_NAME_VERSION = "version";
-    public static final String PROPERTY_NAME_CREATED_BY = "createdBy";
-    public static final String PROPERTY_NAME_CREATE_TIME = "createTime";
-    public static final String PROPERTY_NAME_UPDATED_BY = "updatedBy";
-    public static final String PROPERTY_NAME_UPDATE_TIME = "updateTime";
-    public static final String PROPERTY_NAME_LABEL = "label";
-    public static final String PROPERTY_NAME_PROXY = "proxy";
-    public static final String PROPERTY_NAME_GLOSSARY_TERM = "glossaryTerm";
-    public static final String PROPERTY_NAME_DISPLAY_NAME = "displayName";
-    public static final String PROPERTY_NAME_HOST_DISPLAY_NAME = "displayname";
-    public static final String PROPERTY_NAME_DATABASE_DISPLAY_NAME = "databaseDisplayname";
-    public static final String PROPERTY_NAME_SCHEMA_DISPLAY_NAME = "schemaDisplayname";
-    public static final String PROPERTY_NAME_TABLE_DISPLAY_NAME = "tableDisplayname";
-    public static final String PROPERTY_NAME_FORMULA = "formula";
-    public static final String PROPERTY_NAMEPROCESS_DESCRIPTION_URI = "descriptionURI";
-    public static final String PROPERTY_NAME_PROCESS_TYPE = "processType";
-    public static final String PROPERTY_NAME_PARENT_PROCESS_GUID = "parent.process.guid";
-    public static final String PROPERTY_NAME_GLOSSARY = "glossary";
-
-
     public static final String NODE_LABEL_TABLE = "table";
     public static final String NODE_LABEL_COLUMN = "column";
     public static final String NODE_LABEL_GLOSSARYTERM = "glossaryTerm";
     public static final String NODE_LABEL_CONDENSED = "condensedNode";
-<<<<<<< HEAD
-
-    public static final Map<String,String> corePropertyTypes = new HashMap<String,String>() {{
-        put(PROPERTY_NAME_GUID,                           "java.lang.String");
-        put(PROPERTY_NAME_NAME,                           "java.lang.String");
-        put(PROPERTY_NAME_VERSION,                        "java.lang.Long");
-        put(PROPERTY_NAME_CREATED_BY,                     "java.lang.String");
-        put(PROPERTY_NAME_CREATE_TIME,                    "java.lang.String");
-        put(PROPERTY_NAME_UPDATED_BY,                     "java.lang.String");
-        put(PROPERTY_NAME_UPDATE_TIME,                    "java.lang.String");
-        put(PROPERTY_NAME_LABEL,                          "java.lang.String");
-        put(PROPERTY_NAME_PROXY,                          "java.lang.Boolean");
-
-    }};
-=======
     public static final String NODE_LABEL_PROCESS = "process";
     public static final String NODE_LABEL_SUB_PROCESS = "subProcess";
->>>>>>> ba827bc4
 
     public static final String EDGE_LABEL_COLUMN_AND_PROCESS = "processColumn";
     public static final String EDGE_LABEL_TABLE_AND_PROCESS = "processTable";
