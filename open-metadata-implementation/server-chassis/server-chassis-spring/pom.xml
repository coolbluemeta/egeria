--- conflicted
+++ resolved
@@ -83,8 +83,6 @@
         </dependency>
 
         <dependency>
-<<<<<<< HEAD
-=======
             <groupId>org.odpi.egeria</groupId>
             <artifactId>ocf-metadata-spring</artifactId>
             <scope>runtime</scope>
@@ -309,7 +307,6 @@
         <!-- Spring for REST APIs -->
 
         <dependency>
->>>>>>> 9ed5f996
             <groupId>org.springframework.boot</groupId>
             <artifactId>spring-boot-starter-web</artifactId>
         </dependency>
@@ -444,15 +441,12 @@
 
                 <dependency>
                     <groupId>org.odpi.egeria</groupId>
-<<<<<<< HEAD
-=======
                     <artifactId>asset-analysis-spring</artifactId>
                     <scope>runtime</scope>
                 </dependency>
 
                 <dependency>
                     <groupId>org.odpi.egeria</groupId>
->>>>>>> 9ed5f996
                     <artifactId>asset-consumer-spring</artifactId>
                     <scope>runtime</scope>
                 </dependency>
@@ -543,14 +537,6 @@
 
                 <dependency>
                     <groupId>org.odpi.egeria</groupId>
-<<<<<<< HEAD
-                    <artifactId>discovery-engine-services-spring</artifactId>
-                </dependency>
-
-                <dependency>
-                    <groupId>org.odpi.egeria</groupId>
-=======
->>>>>>> 9ed5f996
                     <artifactId>governance-engine-spring</artifactId>
                     <scope>runtime</scope>
                 </dependency>
