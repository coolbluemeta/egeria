<?xml version="1.0" encoding="UTF-8"?>
<!-- SPDX-License-Identifier: Apache-2.0 -->
<!-- Copyright Contributors to the ODPi Egeria project. -->

<project xmlns="http://maven.apache.org/POM/4.0.0"
         xmlns:xsi="http://www.w3.org/2001/XMLSchema-instance"
         xsi:schemaLocation="http://maven.apache.org/POM/4.0.0 http://maven.apache.org/xsd/maven-4.0.0.xsd">

    <modelVersion>4.0.0</modelVersion>

    <scm>
        <connection>scm:git:git://github.com/odpi/egeria.git</connection>
        <developerConnection>scm:git:ssh://github.com/odpi/egeria.git</developerConnection>
        <url>http://github.com/odpi/egeria/tree/master</url>
    </scm>

    <name>Egeria</name>
    <description>
        Top-level package providing the standards, frameworks, reference implementations and
        conformance tests for open metadata and governance.
    </description>

    <groupId>org.odpi.egeria</groupId>
    <artifactId>egeria</artifactId>
    <version>2.2-SNAPSHOT</version>

    <url>https://egeria.odpi.org</url>

    <!-- The Apache license is used for code and the creative commons license is used for documentation -->

    <licenses>
        <license>
            <name>The Apache Software License, Version 2.0</name>
            <url>http://www.apache.org/licenses/LICENSE-2.0.txt</url>
        </license>
        <license>
            <name>Creative Commons Attribution 4.0 International (CC BY 4.0)</name>
            <url>https://creativecommons.org/licenses/by/4.0</url>
        </license>
    </licenses>

    <organization>
        <name>ODPi</name>
        <url>http://www.odpi.org</url>
    </organization>

    <issueManagement>
        <system>GitHub</system>
        <url>https://github.com/odpi/egeria/issues</url>
    </issueManagement>

    <inceptionYear>2018</inceptionYear>

    <mailingLists>
        <mailingList>
            <name>odpi-egeria</name>
            <subscribe>odpi-project-egeria+subscribe@lists.odpi.org</subscribe>
            <unsubscribe>odpi-project-egeria+unsubscribe@lists.odpi.org</unsubscribe>
            <archive>https://lists.odpi.org/g/odpi-project-egeria</archive>
            <post>odpi-project-egeria@lists.odpi.org</post>
        </mailingList>
    </mailingLists>

    <developers>
        <developer>
            <id>mandy-chessell</id>
            <name>Mandy Chessell</name>
            <email>mandy_chessell@uk.ibm.com</email>
            <timezone>Europe/London</timezone>
            <roles>
                <role>Project Leader</role>
                <role>maintainer</role>
            </roles>
            <organization>IBM Corporation</organization>
        </developer>
        <developer>
            <id>GuyAckermans</id>
            <name>Guy Ackermans</name>
            <email>guy.ackermans92@gmail.com</email>
            <timezone>Europe/Amsterdam</timezone>
            <roles>
                <role>maintainer</role>
            </roles>
            <organization>ING</organization>
        </developer>
        <developer>
            <id>planetf1</id>
            <name>Nigel Jones</name>
            <email>nigel.l.jones+git@gmail.com</email>
            <timezone>Europe/London</timezone>
            <roles>
                <role>maintainer</role>
            </roles>
            <organization>IBM Corporation</organization>
        </developer>
    </developers>

    <!-- POM packaging means that this module has sub-modules -->
    <packaging>pom</packaging>

    <modules>

        <module>open-metadata-implementation</module>
        <module>open-metadata-conformance-suite</module>
        <module>open-metadata-distribution</module>
        <module>open-metadata-publication</module>
        <module>open-metadata-resources</module>
        <module>open-metadata-test</module>
    </modules>


    <properties>
        <open-metadata.version>${project.version}</open-metadata.version>

        <!-- Level of Java  -->
        <maven.compiler.source>1.8</maven.compiler.source>
        <maven.compiler.target>1.8</maven.compiler.target>

        <!-- Platform encoding  -->
        <project.build.sourceEncoding>UTF-8</project.build.sourceEncoding>
        <project.reporting.outputEncoding>UTF-8</project.reporting.outputEncoding>
        <classmate.version>1.5.1</classmate.version>

        <!-- Versions of dependent libraries -->
        <junit.platform.version>1.6.2</junit.platform.version>
        <junit.jupiter.version>5.6.2</junit.jupiter.version>
        <junit.version>4.13</junit.version>
        <surefire.plugin.version>3.0.0-M4</surefire.plugin.version>
        <mockito.version>3.4.6</mockito.version>
        <testng.version>7.1.0</testng.version>
        <slf4j.version>1.7.30</slf4j.version>
        <logback.version>1.2.3</logback.version>
        <jackson.version>2.11.1</jackson.version>
        <jackson.databind.version>2.10.0</jackson.databind.version>
        <kafka.version>2.5.0</kafka.version>
        <janus.version>0.5.2</janus.version>
        <gremlin.version>3.4.8</gremlin.version>
        <netty.version>4.1.51.Final</netty.version>
        <spring-boot.version>2.3.2.RELEASE</spring-boot.version>
        <spring.version>5.2.8.RELEASE</spring.version>
<<<<<<< HEAD
        <spring-security.version>5.3.3.RELEASE</spring-security.version>
        <spring-data.version>2.3.2.RELEASE</spring-data.version>
=======
        <spring-security.version>5.3.4.RELEASE</spring-security.version>
        <spring-data.version>2.3.3.RELEASE</spring-data.version>
>>>>>>> a085e6f1
        <tomcat.version>9.0.37</tomcat.version>
        <commons-io.version>2.7</commons-io.version>
        <commons-collections4.version>4.4</commons-collections4.version>
        <jena.version>3.16.0</jena.version>
        <commons-lang.version>3.11</commons-lang.version>
        <h2-database.version>1.4.200</h2-database.version>
        <jwt.version>0.9.1</jwt.version>
        <jakarta.persistence.version>2.2.3</jakarta.persistence.version>
        <jakarta.annotation.version>1.3.5</jakarta.annotation.version>
        <javax-validation.version>2.0.1.Final</javax-validation.version>
        <jakarta-annotation.version>1.3.5</jakarta-annotation.version>
        <javax-jaxb-api.version>2.3.1</javax-jaxb-api.version>
        <gaian.version>2.1.8</gaian.version>
        <avro.version>1.10.0</avro.version>
        <derby.version>10.8.3.1</derby.version>
        <hadoop.version>2.9.2</hadoop.version>
        <ranger.version>1.2.0</ranger.version>
        <plexus.version>3.3.0</plexus.version>
        <quartz.version>2.3.2</quartz.version>
        <lucene-analyzers-common.version>8.6.0</lucene-analyzers-common.version>
        <guava.version>23.0</guava.version>
        <tink.version>1.4.0</tink.version>
        <jsonld.version>0.13.0</jsonld.version>
        <commons-logging.version>1.2</commons-logging.version>
        <commons-codec.version>1.14</commons-codec.version>
        <json-sanitizer.version>1.2.1</json-sanitizer.version>
        <googlefindbugs.version>3.0.2</googlefindbugs.version>
        <oss.version>4.8.0</oss.version>
        <spotbugs-annotations.version>4.1.1</spotbugs-annotations.version>
        <sleepycat.version>18.3.12</sleepycat.version>
        <joda.version>2.10.6</joda.version>
        <jackson-asl.version>1.9.13</jackson-asl.version>
        <antlr.version>3.5.2</antlr.version>
        <snappy.version>1.1.7.6</snappy.version>
        <snakeyaml.version>1.26</snakeyaml.version>
        <springdoc.version>1.4.4</springdoc.version>
        <classgraph.version>4.8.87</classgraph.version>
        <swagger.version>2.1.4</swagger.version>
        <groovy.version>3.0.5</groovy.version>
        <micrometer-registry-prometheus.version>1.5.3</micrometer-registry-prometheus.version>
        <jcl-over-slf4j.version>1.7.30</jcl-over-slf4j.version>
        <reflections.version>0.9.12</reflections.version>
        <javassist.version>3.27.0-GA</javassist.version>

        <!-- Versions of plugins -->
        <enunciate-maven-plugin.version>2.10.1</enunciate-maven-plugin.version>
        <maven-javadoc-plugin.version>3.2.0</maven-javadoc-plugin.version>
        <maven-clean-plugin.version>3.1.0</maven-clean-plugin.version>
        <maven-shade.version>3.2.4</maven-shade.version>
        <maven-install.version>3.0.0-M1</maven-install.version>
        <maven-compiler.version>3.8.1</maven-compiler.version>
        <maven-jar-plugin.version>3.2.0</maven-jar-plugin.version>
        <maven-pmd.version>3.13.0</maven-pmd.version>
        <owasp.version>5.3.2</owasp.version>
        <spotbugs-maven.version>4.0.4</spotbugs-maven.version>
        <maven-download.version>1.6.0</maven-download.version>
        <maven-antrun.version>3.0.0</maven-antrun.version>
        <spotify-docker-plugin.version>1.4.13</spotify-docker-plugin.version>
        <maven-enforcer-plugin.version>3.0.0-M3</maven-enforcer-plugin.version>
        <jacoco-plugin.version>0.8.5</jacoco-plugin.version>
        <maven-assembly-plugin.version>3.3.0</maven-assembly-plugin.version>
        <frontend.plugin.version>1.10.0</frontend.plugin.version>
        <exec.plugin.version>3.0.0</exec.plugin.version>
        <resources.plugin.version>3.2.0</resources.plugin.version>
        <rat-plugin.version>0.13</rat-plugin.version>
        <maven-dependency-plugin.version>3.1.2</maven-dependency-plugin.version>
        <maven-deploy-plugin.version>2.8.2</maven-deploy-plugin.version>
        <maven-source-plugin.version>3.2.1</maven-source-plugin.version>
        <maven-gpg-plugin.version>1.6</maven-gpg-plugin.version>
        <nexus-staging-maven-plugin>1.6.8</nexus-staging-maven-plugin>
        <license-plugin.version>2.0.0</license-plugin.version>
        <springdoc-plugin.version>1.0</springdoc-plugin.version>
        <failsafe-plugin.version>3.0.0-M5</failsafe-plugin.version>
        <git-commit-plugin.version>4.0.2</git-commit-plugin.version>
        <process-exec-plugin.version>0.9</process-exec-plugin.version>
        <groovy-plugin.version>2.1.1</groovy-plugin.version>

        <!-- Configuration of sonar code scanning-->
        <sonar.java.coveragePlugin>jacoco</sonar.java.coveragePlugin>
        <!--suppress UnresolvedMavenProperty -->
        <sonar.jacoco.xmlReportPaths>${maven.multiModuleProjectDirectory}/target/jacoco.xml
        </sonar.jacoco.xmlReportPaths>
        <!-- Sonar configuration - exclusions to all processing, coverage only exclusions, and duplicate exclusions -->
        <!-- fvt skipped as it causes resource limits to be exceeded. generated code contaminates stats so removed  -->
        <sonar.dynamicAnalysis>reuseReports</sonar.dynamicAnalysis>
        <sonar.exclusions>**/open-metadata-fvt/**</sonar.exclusions>
        <sonar.coverage.exclusions>**/generated/**</sonar.coverage.exclusions>
        <sonar.cpd.exclusions>**/generated/**</sonar.cpd.exclusions>

        <gaiandb.url>https://github.com/gaiandb/gaiandb/blob/master/build/GAIANDB_V2.1.8_20160523.zip?raw=true
        </gaiandb.url>

    </properties>

    <dependencyManagement>
        <dependencies>

            <dependency>
                <groupId>ch.qos.logback</groupId>
                <artifactId>logback-classic</artifactId>
                <scope>compile</scope>
                <version>${logback.version}</version>
            </dependency>

            <dependency>
                <groupId>ch.qos.logback</groupId>
                <artifactId>logback-core</artifactId>
                <scope>compile</scope>
                <version>${logback.version}</version>
            </dependency>

            <dependency>
                <groupId>com.fasterxml.jackson.core</groupId>
                <artifactId>jackson-annotations</artifactId>
                <scope>compile</scope>
                <version>${jackson.version}</version>
            </dependency>

            <dependency>
                <groupId>com.fasterxml.jackson.core</groupId>
                <artifactId>jackson-core</artifactId>
                <scope>compile</scope>
                <version>${jackson.version}</version>
            </dependency>

            <dependency>
                <groupId>com.fasterxml.jackson.core</groupId>
                <artifactId>jackson-databind</artifactId>
                <scope>compile</scope>
                <version>${jackson.version}</version>
            </dependency>

            <dependency>
                 <groupId>com.fasterxml.jackson.datatype</groupId>
                 <artifactId>jackson-datatype-jsr310</artifactId>
                 <scope>compile</scope>
                 <version>${jackson.version}</version>
             </dependency>


            <dependency>
                <groupId>com.h2database</groupId>
                <artifactId>h2</artifactId>
                <scope>compile</scope>
                <version>${h2-database.version}</version>
            </dependency>

            <dependency>
                <groupId>com.ibm.gaiandb</groupId>
                <artifactId>gaian</artifactId>
                <scope>provided</scope>
                <version>${gaian.version}</version>
            </dependency>

            <dependency>
                <groupId>org.apache.avro</groupId>
                <artifactId>avro</artifactId>
                <version>${avro.version}</version>
            </dependency>

            <dependency>
                <groupId>com.github.jsonld-java</groupId>
                <artifactId>jsonld-java</artifactId>
                <version>${jsonld.version}</version>
            </dependency>

            <dependency>
                <groupId>org.apache.commons</groupId>
                <artifactId>commons-collections4</artifactId>
                <scope>compile</scope>
                <version>${commons-collections4.version}</version>
            </dependency>

            <dependency>
                <groupId>org.apache.jena</groupId>
                <artifactId>jena-arq</artifactId>
                <scope>runtime</scope>
                <version>${jena.version}</version>
            </dependency>

            <dependency>
                <groupId>org.apache.jena</groupId>
                <artifactId>jena-core</artifactId>
                <scope>compile</scope>
                <version>${jena.version}</version>
            </dependency>

            <dependency>
                <groupId>commons-io</groupId>
                <artifactId>commons-io</artifactId>
                <scope>compile</scope>
                <version>${commons-io.version}</version>
            </dependency>

            <dependency>
                <groupId>io.jsonwebtoken</groupId>
                <artifactId>jjwt</artifactId>
                <scope>compile</scope>
                <version>${jwt.version}</version>
            </dependency>

            <dependency>
                <groupId>jakarta.persistence</groupId>
                <artifactId>jakarta.persistence-api</artifactId>
                <scope>compile</scope>
                <version>${jakarta.persistence.version}</version>
            </dependency>

            <dependency>
                <groupId>javax.validation</groupId>
                <artifactId>validation-api</artifactId>
                <scope>compile</scope>
                <version>${javax-validation.version}</version>
            </dependency>

            <dependency>
                <groupId>javax.xml.bind</groupId>
                <artifactId>jaxb-api</artifactId>
                <version>${javax-jaxb-api.version}</version>
            </dependency>

            <dependency>
                <groupId>junit</groupId>
                <artifactId>junit</artifactId>
                <scope>test</scope>
                <version>${junit.version}</version>
            </dependency>

            <dependency>
                <groupId>org.apache.commons</groupId>
                <artifactId>commons-lang3</artifactId>
                <scope>compile</scope>
                <version>${commons-lang.version}</version>
            </dependency>

            <dependency>
                <groupId>org.apache.derby</groupId>
                <artifactId>derby</artifactId>
                <scope>provided</scope>
                <version>10.8.3.1</version>
            </dependency>

            <dependency>
                <groupId>org.apache.hadoop</groupId>
                <artifactId>hadoop-common</artifactId>
                <scope>compile</scope>
                <version>${hadoop.version}</version>
            </dependency>

            <dependency>
                <groupId>org.apache.kafka</groupId>
                <artifactId>kafka-clients</artifactId>
                <scope>compile</scope>
                <version>${kafka.version}</version>
            </dependency>

            <dependency>
                <groupId>org.apache.ranger</groupId>
                <artifactId>ranger-plugins-common</artifactId>
                <scope>compile</scope>
                <version>${ranger.version}</version>
            </dependency>

            <dependency>
                <groupId>org.apache.tinkerpop</groupId>
                <artifactId>gremlin-core</artifactId>
                <scope>compile</scope>
                <version>${gremlin.version}</version>
            </dependency>

            <dependency>
                <groupId>org.apache.tinkerpop</groupId>
                <artifactId>gremlin-driver</artifactId>
                <scope>compile</scope>
                <version>${gremlin.version}</version>
            </dependency>

            <dependency>
                <groupId>org.apache.tomcat.embed</groupId>
                <artifactId>tomcat-embed-core</artifactId>
                <scope>compile</scope>
                <version>${tomcat.version}</version>
                <exclusions>
                    <exclusion>
                        <groupId>org.apache.tomcat</groupId>
                        <artifactId>tomcat-annotations-api</artifactId>
                    </exclusion>
                </exclusions>
            </dependency>

            <dependency>
                <groupId>jakarta.annotation</groupId>
                <artifactId>jakarta.annotation-api</artifactId>
                <scope>compile</scope>
                <version>${jakarta-annotation.version}</version>
            </dependency>

            <dependency>
                <groupId>com.fasterxml</groupId>
                <artifactId>classmate</artifactId>
                <scope>compile</scope>
                <version>${classmate.version}</version>
            </dependency>

            <dependency>
                <groupId>org.codehaus.plexus</groupId>
                <artifactId>plexus-utils</artifactId>
                <scope>compile</scope>
                <version>${plexus.version}</version>
            </dependency>

            <dependency>
                <groupId>org.quartz-scheduler</groupId>
                <artifactId>quartz</artifactId>
                <scope>compile</scope>
                <version>${quartz.version}</version>
            </dependency>

            <dependency>
                <groupId>org.apache.lucene</groupId>
                <artifactId>lucene-analyzers-common</artifactId>
                <scope>compile</scope>
                <version>${lucene-analyzers-common.version}</version>
            </dependency>

            <dependency>
                <groupId>org.janusgraph</groupId>
                <artifactId>janusgraph-core</artifactId>
                <version>${janus.version}</version>
            </dependency>

            <dependency>
                <groupId>org.janusgraph</groupId>
                <artifactId>janusgraph-cql</artifactId>
                <version>${janus.version}</version>
                <scope>runtime</scope>
            </dependency>

            <dependency>
                <groupId>org.janusgraph</groupId>
                <artifactId>janusgraph-driver</artifactId>
                <version>${janus.version}</version>
            </dependency>

            <dependency>
                <groupId>commons-logging</groupId>
                <artifactId>commons-logging</artifactId>
                <version>${commons-logging.version}</version>
            </dependency>

            <dependency>
                <groupId>commons-codec</groupId>
                <artifactId>commons-codec</artifactId>
                <version>${commons-codec.version}</version>
            </dependency>

            <dependency>
                <groupId>org.janusgraph</groupId>
                <artifactId>janusgraph-cassandra</artifactId>
                <version>${janus.version}</version>
                <scope>runtime</scope>
            </dependency>

            <dependency>
                <groupId>org.janusgraph</groupId>
                <artifactId>janusgraph-es</artifactId>
                <version>${janus.version}</version>
                <scope>runtime</scope>
            </dependency>

            <dependency>
                <groupId>org.janusgraph</groupId>
                <artifactId>janusgraph-berkeleyje</artifactId>
                <version>${janus.version}</version>
                <scope>runtime</scope>
            </dependency>

            <dependency>
                <groupId>org.janusgraph</groupId>
                <artifactId>janusgraph-inmemory</artifactId>
                <version>${janus.version}</version>
                <scope>test</scope>
            </dependency>

            <dependency>
                <groupId>org.janusgraph</groupId>
                <artifactId>janusgraph-lucene</artifactId>
                <version>${janus.version}</version>
                <scope>runtime</scope>
            </dependency>

            <dependency>
                <groupId>io.netty</groupId>
                <artifactId>netty-all</artifactId>
                <version>${netty.version}</version>
            </dependency>

            <dependency>
                <groupId>io.netty</groupId>
                <artifactId>netty-buffer</artifactId>
                <version>${netty.version}</version>
            </dependency>

            <dependency>
                <groupId>io.netty</groupId>
                <artifactId>netty-codec</artifactId>
                <version>${netty.version}</version>
            </dependency>

            <dependency>
                <groupId>io.netty</groupId>
                <artifactId>netty-common</artifactId>
                <version>${netty.version}</version>
            </dependency>

            <dependency>
                <groupId>io.netty</groupId>
                <artifactId>netty-handler</artifactId>
                <version>${netty.version}</version>
            </dependency>

            <dependency>
                <groupId>io.netty</groupId>
                <artifactId>netty-resolver</artifactId>
                <version>${netty.version}</version>
            </dependency>

            <dependency>
                <groupId>io.netty</groupId>
                <artifactId>netty-transport</artifactId>
                <version>${netty.version}</version>
            </dependency>

            <dependency>
                <groupId>org.junit.jupiter</groupId>
                <artifactId>junit-jupiter-api</artifactId>
                <scope>test</scope>
                <version>${junit.jupiter.version}</version>
            </dependency>

            <dependency>
                <groupId>org.junit.jupiter</groupId>
                <artifactId>junit-jupiter-params</artifactId>
                <scope>test</scope>
                <version>${junit.jupiter.version}</version>
            </dependency>



            <dependency>
                <groupId>org.junit.jupiter</groupId>
                <artifactId>junit-jupiter-engine</artifactId>
                <scope>test</scope>
                <version>${junit.jupiter.version}</version>
            </dependency>

            <dependency>
                <groupId>org.junit.platform</groupId>
                <artifactId>junit-platform-runner</artifactId>
                <scope>test</scope>
                <version>${junit.platform.version}</version>
            </dependency>

            <dependency>
                <groupId>org.junit.platform</groupId>
                <artifactId>junit-platform-suite-api</artifactId>
                <scope>test</scope>
                <version>${junit.platform.version}</version>
            </dependency>

            <dependency>
                <groupId>org.mockito</groupId>
                <artifactId>mockito-core</artifactId>
                <scope>test</scope>
                <version>${mockito.version}</version>
            </dependency>

            <dependency>
                <groupId>org.mockito</groupId>
                <artifactId>mockito-inline</artifactId>
                <scope>test</scope>
                <version>${mockito.version}</version>
            </dependency>

            <dependency>
                <groupId>org.mockito</groupId>
                <artifactId>mockito-junit-jupiter</artifactId>
                <scope>test</scope>
                <version>${mockito.version}</version>
            </dependency>

            <dependency>
                <groupId>org.odpi.egeria</groupId>
                <artifactId>admin-services-api</artifactId>
                <scope>compile</scope>
                <version>${open-metadata.version}</version>
            </dependency>

            <dependency>
                <groupId>org.odpi.egeria</groupId>
                <artifactId>admin-services-registration</artifactId>
                <scope>compile</scope>
                <version>${open-metadata.version}</version>
            </dependency>

            <dependency>
                <groupId>org.odpi.egeria</groupId>
                <artifactId>admin-services-client</artifactId>
                <scope>compile</scope>
                <version>${open-metadata.version}</version>
            </dependency>

            <dependency>
                <groupId>org.odpi.egeria</groupId>
                <artifactId>admin-services-server</artifactId>
                <scope>compile</scope>
                <version>${open-metadata.version}</version>
            </dependency>

            <dependency>
                <groupId>org.odpi.egeria</groupId>
                <artifactId>admin-services-spring</artifactId>
                <scope>runtime</scope>
                <version>${open-metadata.version}</version>
            </dependency>

            <dependency>
                <groupId>org.odpi.egeria</groupId>
                <artifactId>asset-catalog-api</artifactId>
                <scope>compile</scope>
                <version>${open-metadata.version}</version>
            </dependency>

            <dependency>
                <groupId>org.odpi.egeria</groupId>
                <artifactId>asset-catalog-client</artifactId>
                <scope>compile</scope>
                <version>${open-metadata.version}</version>
            </dependency>

            <dependency>
                <groupId>org.odpi.egeria</groupId>
                <artifactId>asset-catalog-server</artifactId>
                <scope>compile</scope>
                <version>${open-metadata.version}</version>
            </dependency>

            <dependency>
                <groupId>org.odpi.egeria</groupId>
                <artifactId>asset-catalog-spring</artifactId>
                <scope>runtime</scope>
                <version>${open-metadata.version}</version>
            </dependency>

            <dependency>
                <groupId>org.odpi.egeria</groupId>
                <artifactId>asset-consumer-api</artifactId>
                <scope>compile</scope>
                <version>${open-metadata.version}</version>
            </dependency>

            <dependency>
                <groupId>org.odpi.egeria</groupId>
                <artifactId>asset-consumer-client</artifactId>
                <scope>compile</scope>
                <version>${open-metadata.version}</version>
            </dependency>

            <dependency>
                <groupId>org.odpi.egeria</groupId>
                <artifactId>asset-consumer-server</artifactId>
                <scope>compile</scope>
                <version>${open-metadata.version}</version>
            </dependency>

            <dependency>
                <groupId>org.odpi.egeria</groupId>
                <artifactId>asset-consumer-spring</artifactId>
                <scope>runtime</scope>
                <version>${open-metadata.version}</version>
            </dependency>

            <dependency>
                <groupId>org.odpi.egeria</groupId>
                <artifactId>asset-lineage-api</artifactId>
                <scope>compile</scope>
                <version>${open-metadata.version}</version>
            </dependency>

            <dependency>
                <groupId>org.odpi.egeria</groupId>
                <artifactId>asset-lineage-server</artifactId>
                <scope>compile</scope>
                <version>${open-metadata.version}</version>
            </dependency>

            <dependency>
                <groupId>org.odpi.egeria</groupId>
                <artifactId>asset-lineage-spring</artifactId>
                <scope>runtime</scope>
                <version>${open-metadata.version}</version>
            </dependency>

            <dependency>
                <groupId>org.odpi.egeria</groupId>
                <artifactId>asset-owner-api</artifactId>
                <scope>compile</scope>
                <version>${open-metadata.version}</version>
            </dependency>

            <dependency>
                <groupId>org.odpi.egeria</groupId>
                <artifactId>asset-owner-client</artifactId>
                <scope>compile</scope>
                <version>${open-metadata.version}</version>
            </dependency>

            <dependency>
                <groupId>org.odpi.egeria</groupId>
                <artifactId>asset-owner-server</artifactId>
                <scope>compile</scope>
                <version>${open-metadata.version}</version>
            </dependency>

            <dependency>
                <groupId>org.odpi.egeria</groupId>
                <artifactId>asset-owner-spring</artifactId>
                <scope>runtime</scope>
                <version>${open-metadata.version}</version>
            </dependency>

            <dependency>
                <groupId>org.odpi.egeria</groupId>
                <artifactId>audit-log-console-connector</artifactId>
                <scope>compile</scope>
                <version>${open-metadata.version}</version>
            </dependency>

            <dependency>
                <groupId>org.odpi.egeria</groupId>
                <artifactId>audit-log-file-connector</artifactId>
                <scope>compile</scope>
                <version>${open-metadata.version}</version>
            </dependency>

            <dependency>
                <groupId>org.odpi.egeria</groupId>
                <artifactId>audit-log-framework</artifactId>
                <scope>compile</scope>
                <version>${open-metadata.version}</version>
            </dependency>

            <dependency>
                <groupId>org.odpi.egeria</groupId>
                <artifactId>audit-log-slf4j-connector</artifactId>
                <scope>compile</scope>
                <version>${open-metadata.version}</version>
            </dependency>

            <dependency>
                <groupId>org.odpi.egeria</groupId>
                <artifactId>audit-log-event-topic-connector</artifactId>
                <scope>compile</scope>
                <version>${open-metadata.version}</version>
            </dependency>

            <dependency>
                <groupId>org.odpi.egeria</groupId>
                <artifactId>cohort-registry-file-store-connector</artifactId>
                <scope>compile</scope>
                <version>${open-metadata.version}</version>
            </dependency>

            <dependency>
                <groupId>org.odpi.egeria</groupId>
                <artifactId>community-profile-api</artifactId>
                <scope>compile</scope>
                <version>${open-metadata.version}</version>
            </dependency>

            <dependency>
                <groupId>org.odpi.egeria</groupId>
                <artifactId>community-profile-client</artifactId>
                <scope>compile</scope>
                <version>${open-metadata.version}</version>
            </dependency>

            <dependency>
                <groupId>org.odpi.egeria</groupId>
                <artifactId>community-profile-server</artifactId>
                <scope>compile</scope>
                <version>${open-metadata.version}</version>
            </dependency>

            <dependency>
                <groupId>org.odpi.egeria</groupId>
                <artifactId>community-profile-spring</artifactId>
                <scope>compile</scope>
                <version>${open-metadata.version}</version>
            </dependency>

            <dependency>
                <groupId>org.odpi.egeria</groupId>
                <artifactId>configuration-file-store-connector</artifactId>
                <scope>compile</scope>
                <version>${open-metadata.version}</version>
            </dependency>

            <dependency>
                <groupId>org.odpi.egeria</groupId>
                <artifactId>configuration-encrypted-file-store-connector</artifactId>
                <scope>compile</scope>
                <version>${open-metadata.version}</version>
            </dependency>

            <dependency>
                <groupId>org.odpi.egeria</groupId>
                <artifactId>connector-configuration-factory</artifactId>
                <scope>compile</scope>
                <version>${open-metadata.version}</version>
            </dependency>

            <dependency>
                <groupId>org.odpi.egeria</groupId>
                <artifactId>data-engine-api</artifactId>
                <scope>compile</scope>
                <version>${open-metadata.version}</version>
            </dependency>

            <dependency>
                <groupId>org.odpi.egeria</groupId>
                <artifactId>data-engine-client</artifactId>
                <scope>compile</scope>
                <version>${open-metadata.version}</version>
            </dependency>

            <dependency>
                <groupId>org.odpi.egeria</groupId>
                <artifactId>data-engine-server</artifactId>
                <scope>compile</scope>
                <version>${open-metadata.version}</version>
            </dependency>

            <dependency>
                <groupId>org.odpi.egeria</groupId>
                <artifactId>data-engine-spring</artifactId>
                <scope>runtime</scope>
                <version>${open-metadata.version}</version>
            </dependency>

            <dependency>
                <groupId>org.odpi.egeria</groupId>
                <artifactId>data-manager-api</artifactId>
                <scope>compile</scope>
                <version>${open-metadata.version}</version>
            </dependency>

            <dependency>
                <groupId>org.odpi.egeria</groupId>
                <artifactId>data-manager-topic-connectors</artifactId>
                <scope>compile</scope>
                <version>${open-metadata.version}</version>
            </dependency>

            <dependency>
                <groupId>org.odpi.egeria</groupId>
                <artifactId>data-manager-client</artifactId>
                <scope>compile</scope>
                <version>${open-metadata.version}</version>
            </dependency>

            <dependency>
                <groupId>org.odpi.egeria</groupId>
                <artifactId>data-manager-server</artifactId>
                <scope>compile</scope>
                <version>${open-metadata.version}</version>
            </dependency>

            <dependency>
                <groupId>org.odpi.egeria</groupId>
                <artifactId>data-manager-spring</artifactId>
                <scope>runtime</scope>
                <version>${open-metadata.version}</version>
            </dependency>

            <dependency>
                <groupId>org.odpi.egeria</groupId>
                <artifactId>data-platform-api</artifactId>
                <scope>compile</scope>
                <version>${open-metadata.version}</version>
            </dependency>

            <dependency>
                <groupId>org.odpi.egeria</groupId>
                <artifactId>data-platform-client</artifactId>
                <scope>compile</scope>
                <version>${open-metadata.version}</version>
            </dependency>

            <dependency>
                <groupId>org.odpi.egeria</groupId>
                <artifactId>data-platform-server</artifactId>
                <scope>compile</scope>
                <version>${open-metadata.version}</version>
            </dependency>

            <dependency>
                <groupId>org.odpi.egeria</groupId>
                <artifactId>data-platform-connectors</artifactId>
                <scope>compile</scope>
                <version>${open-metadata.version}</version>
            </dependency>

            <dependency>
                <groupId>org.odpi.egeria</groupId>
                <artifactId>data-privacy-api</artifactId>
                <scope>compile</scope>
                <version>${open-metadata.version}</version>
            </dependency>

            <dependency>
                <groupId>org.odpi.egeria</groupId>
                <artifactId>data-privacy-client</artifactId>
                <scope>compile</scope>
                <version>${open-metadata.version}</version>
            </dependency>

            <dependency>
                <groupId>org.odpi.egeria</groupId>
                <artifactId>data-privacy-server</artifactId>
                <scope>compile</scope>
                <version>${open-metadata.version}</version>
            </dependency>

            <dependency>
                <groupId>org.odpi.egeria</groupId>
                <artifactId>data-privacy-spring</artifactId>
                <scope>compile</scope>
                <version>${open-metadata.version}</version>
            </dependency>

            <dependency>
                <groupId>org.odpi.egeria</groupId>
                <artifactId>data-science-api</artifactId>
                <scope>compile</scope>
                <version>${open-metadata.version}</version>
            </dependency>

            <dependency>
                <groupId>org.odpi.egeria</groupId>
                <artifactId>data-science-client</artifactId>
                <scope>compile</scope>
                <version>${open-metadata.version}</version>
            </dependency>

            <dependency>
                <groupId>org.odpi.egeria</groupId>
                <artifactId>data-science-server</artifactId>
                <scope>compile</scope>
                <version>${open-metadata.version}</version>
            </dependency>

            <dependency>
                <groupId>org.odpi.egeria</groupId>
                <artifactId>data-science-spring</artifactId>
                <scope>compile</scope>
                <version>${open-metadata.version}</version>
            </dependency>

            <dependency>
                <groupId>org.odpi.egeria</groupId>
                <artifactId>cloud-information-model</artifactId>
                <scope>compile</scope>
                <version>${open-metadata.version}</version>
            </dependency>

            <dependency>
                <groupId>org.odpi.egeria</groupId>
                <artifactId>glossary-canonical-model</artifactId>
                <scope>compile</scope>
                <version>${open-metadata.version}</version>
            </dependency>

            <dependency>
                <groupId>org.odpi.egeria</groupId>
                <artifactId>design-model-archive-base</artifactId>
                <scope>compile</scope>
                <version>${open-metadata.version}</version>
            </dependency>

            <dependency>
                <groupId>org.odpi.egeria</groupId>
                <artifactId>design-model-archives</artifactId>
                <scope>compile</scope>
                <version>${open-metadata.version}</version>
            </dependency>

            <dependency>
                <groupId>org.odpi.egeria</groupId>
                <artifactId>design-model-api</artifactId>
                <scope>compile</scope>
                <version>${open-metadata.version}</version>
            </dependency>

            <dependency>
                <groupId>org.odpi.egeria</groupId>
                <artifactId>design-model-client</artifactId>
                <scope>compile</scope>
                <version>${open-metadata.version}</version>
            </dependency>

            <dependency>
                <groupId>org.odpi.egeria</groupId>
                <artifactId>design-model-server</artifactId>
                <scope>compile</scope>
                <version>${open-metadata.version}</version>
            </dependency>

            <dependency>
                <groupId>org.odpi.egeria</groupId>
                <artifactId>design-model-spring</artifactId>
                <scope>compile</scope>
                <version>${open-metadata.version}</version>
            </dependency>

            <dependency>
                <groupId>org.odpi.egeria</groupId>
                <artifactId>dev-ops-api</artifactId>
                <scope>compile</scope>
                <version>${open-metadata.version}</version>
            </dependency>

            <dependency>
                <groupId>org.odpi.egeria</groupId>
                <artifactId>dev-ops-client</artifactId>
                <scope>compile</scope>
                <version>${open-metadata.version}</version>
            </dependency>

            <dependency>
                <groupId>org.odpi.egeria</groupId>
                <artifactId>dev-ops-server</artifactId>
                <scope>compile</scope>
                <version>${open-metadata.version}</version>
            </dependency>

            <dependency>
                <groupId>org.odpi.egeria</groupId>
                <artifactId>dev-ops-spring</artifactId>
                <scope>compile</scope>
                <version>${open-metadata.version}</version>
            </dependency>

            <dependency>
                <groupId>org.odpi.egeria</groupId>
                <artifactId>digital-architecture-api</artifactId>
                <scope>compile</scope>
                <version>${open-metadata.version}</version>
            </dependency>

            <dependency>
                <groupId>org.odpi.egeria</groupId>
                <artifactId>digital-architecture-client</artifactId>
                <scope>compile</scope>
                <version>${open-metadata.version}</version>
            </dependency>

            <dependency>
                <groupId>org.odpi.egeria</groupId>
                <artifactId>digital-architecture-server</artifactId>
                <scope>compile</scope>
                <version>${open-metadata.version}</version>
            </dependency>

            <dependency>
                <groupId>org.odpi.egeria</groupId>
                <artifactId>digital-architecture-spring</artifactId>
                <scope>compile</scope>
                <version>${open-metadata.version}</version>
            </dependency>

            <dependency>
                <groupId>org.odpi.egeria</groupId>
                <artifactId>digital-service-api</artifactId>
                <scope>compile</scope>
                <version>${open-metadata.version}</version>
            </dependency>

            <dependency>
                <groupId>org.odpi.egeria</groupId>
                <artifactId>digital-service-client</artifactId>
                <scope>compile</scope>
                <version>${open-metadata.version}</version>
            </dependency>

            <dependency>
                <groupId>org.odpi.egeria</groupId>
                <artifactId>digital-service-server</artifactId>
                <scope>compile</scope>
                <version>${open-metadata.version}</version>
            </dependency>

            <dependency>
                <groupId>org.odpi.egeria</groupId>
                <artifactId>digital-service-spring</artifactId>
                <scope>compile</scope>
                <version>${open-metadata.version}</version>
            </dependency>

            <dependency>
                <groupId>org.odpi.egeria</groupId>
                <artifactId>discovery-engine-api</artifactId>
                <scope>compile</scope>
                <version>${open-metadata.version}</version>
            </dependency>

            <dependency>
                <groupId>org.odpi.egeria</groupId>
                <artifactId>discovery-engine-client</artifactId>
                <scope>compile</scope>
                <version>${open-metadata.version}</version>
            </dependency>

            <dependency>
                <groupId>org.odpi.egeria</groupId>
                <artifactId>discovery-engine-connectors</artifactId>
                <scope>compile</scope>
                <version>${open-metadata.version}</version>
            </dependency>

            <dependency>
                <groupId>org.odpi.egeria</groupId>
                <artifactId>discovery-engine-server</artifactId>
                <scope>compile</scope>
                <version>${open-metadata.version}</version>
            </dependency>

            <dependency>
                <groupId>org.odpi.egeria</groupId>
                <artifactId>discovery-engine-spring</artifactId>
                <scope>runtime</scope>
                <version>${open-metadata.version}</version>
            </dependency>

            <dependency>
                <groupId>org.odpi.egeria</groupId>
                <artifactId>discovery-engine-services-api</artifactId>
                <scope>compile</scope>
                <version>${open-metadata.version}</version>
            </dependency>

            <dependency>
                <groupId>org.odpi.egeria</groupId>
                <artifactId>discovery-engine-services-client</artifactId>
                <scope>compile</scope>
                <version>${open-metadata.version}</version>
            </dependency>

            <dependency>
                <groupId>org.odpi.egeria</groupId>
                <artifactId>discovery-engine-services-server</artifactId>
                <scope>compile</scope>
                <version>${open-metadata.version}</version>
            </dependency>

            <dependency>
                <groupId>org.odpi.egeria</groupId>
                <artifactId>discovery-engine-services-spring</artifactId>
                <scope>runtime</scope>
                <version>${open-metadata.version}</version>
            </dependency>

            <dependency>
                <groupId>org.odpi.egeria</groupId>
                <artifactId>discovery-service-connectors</artifactId>
                <scope>compile</scope>
                <version>${open-metadata.version}</version>
            </dependency>

            <dependency>
                <groupId>org.odpi.egeria</groupId>
                <artifactId>ffdc-services</artifactId>
                <scope>compile</scope>
                <version>${open-metadata.version}</version>
            </dependency>

            <dependency>
                <groupId>org.odpi.egeria</groupId>
                <artifactId>gaf-metadata-api</artifactId>
                <scope>compile</scope>
                <version>${open-metadata.version}</version>
            </dependency>

            <dependency>
                <groupId>org.odpi.egeria</groupId>
                <artifactId>gaf-metadata-client</artifactId>
                <scope>compile</scope>
                <version>${open-metadata.version}</version>
            </dependency>

            <dependency>
                <groupId>org.odpi.egeria</groupId>
                <artifactId>gaf-metadata-handlers</artifactId>
                <scope>compile</scope>
                <version>${open-metadata.version}</version>
            </dependency>

            <dependency>
                <groupId>org.odpi.egeria</groupId>
                <artifactId>glossary-view-api</artifactId>
                <scope>compile</scope>
                <version>${open-metadata.version}</version>
            </dependency>

            <dependency>
                <groupId>org.odpi.egeria</groupId>
                <artifactId>glossary-view-client</artifactId>
                <scope>compile</scope>
                <version>${open-metadata.version}</version>
            </dependency>

            <dependency>
                <groupId>org.odpi.egeria</groupId>
                <artifactId>glossary-view-server</artifactId>
                <scope>compile</scope>
                <version>${open-metadata.version}</version>
            </dependency>

            <dependency>
                <groupId>org.odpi.egeria</groupId>
                <artifactId>glossary-view-spring</artifactId>
                <scope>runtime</scope>
                <version>${open-metadata.version}</version>
            </dependency>

            <dependency>
                <groupId>org.odpi.egeria</groupId>
                <artifactId>governance-action-framework</artifactId>
                <scope>compile</scope>
                <version>${open-metadata.version}</version>
            </dependency>

            <dependency>
                <groupId>org.odpi.egeria</groupId>
                <artifactId>governance-engine-api</artifactId>
                <scope>compile</scope>
                <version>${open-metadata.version}</version>
            </dependency>

            <dependency>
                <groupId>org.odpi.egeria</groupId>
                <artifactId>governance-engine-client</artifactId>
                <scope>compile</scope>
                <version>${open-metadata.version}</version>
            </dependency>

            <dependency>
                <groupId>org.odpi.egeria</groupId>
                <artifactId>governance-engine-server</artifactId>
                <scope>compile</scope>
                <version>${open-metadata.version}</version>
            </dependency>

            <dependency>
                <groupId>org.odpi.egeria</groupId>
                <artifactId>governance-engine-spring</artifactId>
                <scope>runtime</scope>
                <version>${open-metadata.version}</version>
            </dependency>

            <dependency>
                <groupId>org.odpi.egeria</groupId>
                <artifactId>governance-program-api</artifactId>
                <scope>compile</scope>
                <version>${open-metadata.version}</version>
            </dependency>

            <dependency>
                <groupId>org.odpi.egeria</groupId>
                <artifactId>governance-program-client</artifactId>
                <scope>compile</scope>
                <version>${open-metadata.version}</version>
            </dependency>

            <dependency>
                <groupId>org.odpi.egeria</groupId>
                <artifactId>governance-program-server</artifactId>
                <scope>compile</scope>
                <version>${open-metadata.version}</version>
            </dependency>

            <dependency>
                <groupId>org.odpi.egeria</groupId>
                <artifactId>governance-program-spring</artifactId>
                <scope>runtime</scope>
                <version>${open-metadata.version}</version>
            </dependency>

            <dependency>
                <groupId>org.odpi.egeria</groupId>
                <artifactId>graph-repository-connector</artifactId>
                <scope>compile</scope>
                <version>${open-metadata.version}</version>
            </dependency>

            <dependency>
                <groupId>org.odpi.egeria</groupId>
                <artifactId>http-helper</artifactId>
                <scope>compile</scope>
                <version>${open-metadata.version}</version>
            </dependency>
            <dependency>
                <groupId>org.odpi.egeria</groupId>
                <artifactId>analytics-modeling-api</artifactId>
                <scope>compile</scope>
                <version>${open-metadata.version}</version>
            </dependency>
            <dependency>
                <groupId>org.odpi.egeria</groupId>
                <artifactId>analytics-modeling-api</artifactId>
				<type>test-jar</type>
				<scope>test</scope>
                <version>${open-metadata.version}</version>
            </dependency>

            <dependency>
                <groupId>org.odpi.egeria</groupId>
                <artifactId>analytics-modeling-client</artifactId>
                <scope>compile</scope>
                <version>${open-metadata.version}</version>
            </dependency>

            <dependency>
                <groupId>org.odpi.egeria</groupId>
                <artifactId>analytics-modeling-server</artifactId>
                <scope>compile</scope>
                <version>${open-metadata.version}</version>
            </dependency>
            
             <dependency>
                <groupId>org.odpi.egeria</groupId>
                <artifactId>analytics-modeling-spring</artifactId>
                <scope>runtime</scope>
                <version>${open-metadata.version}</version>
            </dependency>
            
            <dependency>
                <groupId>org.odpi.egeria</groupId>
                <artifactId>information-view-api</artifactId>
                <scope>compile</scope>
                <version>${open-metadata.version}</version>
            </dependency>

            <dependency>
                <groupId>org.odpi.egeria</groupId>
                <artifactId>information-view-client</artifactId>
                <scope>compile</scope>
                <version>${open-metadata.version}</version>
            </dependency>

            <dependency>
                <groupId>org.odpi.egeria</groupId>
                <artifactId>information-view-server</artifactId>
                <scope>compile</scope>
                <version>${open-metadata.version}</version>
            </dependency>

            <dependency>
                <groupId>org.odpi.egeria</groupId>
                <artifactId>information-view-spring</artifactId>
                <scope>runtime</scope>
                <version>${open-metadata.version}</version>
            </dependency>

            <dependency>
                <groupId>org.odpi.egeria</groupId>
                <artifactId>inmemory-open-metadata-topic-connector</artifactId>
                <scope>compile</scope>
                <version>${open-metadata.version}</version>
            </dependency>

            <dependency>
                <groupId>org.odpi.egeria</groupId>
                <artifactId>inmemory-repository-connector</artifactId>
                <scope>compile</scope>
                <version>${open-metadata.version}</version>
            </dependency>

            <dependency>
                <groupId>org.odpi.egeria</groupId>
                <artifactId>it-infrastructure-api</artifactId>
                <scope>compile</scope>
                <version>${open-metadata.version}</version>
            </dependency>

            <dependency>
                <groupId>org.odpi.egeria</groupId>
                <artifactId>it-infrastructure-client</artifactId>
                <scope>compile</scope>
                <version>${open-metadata.version}</version>
            </dependency>

            <dependency>
                <groupId>org.odpi.egeria</groupId>
                <artifactId>it-infrastructure-server</artifactId>
                <scope>compile</scope>
                <version>${open-metadata.version}</version>
            </dependency>

            <dependency>
                <groupId>org.odpi.egeria</groupId>
                <artifactId>it-infrastructure-spring</artifactId>
                <scope>compile</scope>
                <version>${open-metadata.version}</version>
            </dependency>

            <dependency>
                <groupId>org.odpi.egeria</groupId>
                <artifactId>kafka-open-metadata-topic-connector</artifactId>
                <scope>compile</scope>
                <version>${open-metadata.version}</version>
            </dependency>

            <dependency>
                <groupId>org.odpi.egeria</groupId>
                <artifactId>metadata-security-apis</artifactId>
                <scope>compile</scope>
                <version>${open-metadata.version}</version>
            </dependency>

            <dependency>
                <groupId>org.odpi.egeria</groupId>
                <artifactId>metadata-security-connectors</artifactId>
                <scope>compile</scope>
                <version>${open-metadata.version}</version>
            </dependency>

            <dependency>
                <groupId>org.odpi.egeria</groupId>
                <artifactId>metadata-security-server</artifactId>
                <scope>compile</scope>
                <version>${open-metadata.version}</version>
            </dependency>

            <dependency>
                <groupId>org.odpi.egeria</groupId>
                <artifactId>multi-tenant</artifactId>
                <scope>compile</scope>
                <version>${open-metadata.version}</version>
            </dependency>

            <dependency>
                <groupId>org.odpi.egeria</groupId>
                <artifactId>ocf-metadata-api</artifactId>
                <scope>compile</scope>
                <version>${open-metadata.version}</version>
            </dependency>

            <dependency>
                <groupId>org.odpi.egeria</groupId>
                <artifactId>ocf-metadata-client</artifactId>
                <scope>compile</scope>
                <version>${open-metadata.version}</version>
            </dependency>

            <dependency>
                <groupId>org.odpi.egeria</groupId>
                <artifactId>ocf-metadata-handlers</artifactId>
                <scope>compile</scope>
                <version>${open-metadata.version}</version>
            </dependency>

            <dependency>
                <groupId>org.odpi.egeria</groupId>
                <artifactId>ocf-metadata-server</artifactId>
                <scope>compile</scope>
                <version>${open-metadata.version}</version>
            </dependency>

            <dependency>
                <groupId>org.odpi.egeria</groupId>
                <artifactId>ocf-metadata-spring</artifactId>
                <scope>runtime</scope>
                <version>${open-metadata.version}</version>
            </dependency>

            <dependency>
                <groupId>org.odpi.egeria</groupId>
                <artifactId>odf-metadata-api</artifactId>
                <scope>compile</scope>
                <version>${open-metadata.version}</version>
            </dependency>

            <dependency>
                <groupId>org.odpi.egeria</groupId>
                <artifactId>odf-metadata-client</artifactId>
                <scope>compile</scope>
                <version>${open-metadata.version}</version>
            </dependency>

            <dependency>
                <groupId>org.odpi.egeria</groupId>
                <artifactId>odf-metadata-handlers</artifactId>
                <scope>compile</scope>
                <version>${open-metadata.version}</version>
            </dependency>

            <dependency>
                <groupId>org.odpi.egeria</groupId>
                <artifactId>omrs-rest-repository-connector</artifactId>
                <scope>compile</scope>
                <version>${open-metadata.version}</version>
            </dependency>

            <dependency>
                <groupId>org.odpi.egeria</groupId>
                <artifactId>open-connector-framework</artifactId>
                <scope>compile</scope>
                <version>${open-metadata.version}</version>
            </dependency>

            <dependency>
                <groupId>org.odpi.egeria</groupId>
                <artifactId>open-discovery-framework</artifactId>
                <scope>compile</scope>
                <version>${open-metadata.version}</version>
            </dependency>

            <dependency>
                <groupId>org.odpi.egeria</groupId>
                <artifactId>open-lineage-services-api</artifactId>
                <scope>compile</scope>
                <version>${open-metadata.version}</version>
            </dependency>

            <dependency>
                <groupId>org.odpi.egeria</groupId>
                <artifactId>open-lineage-services-server</artifactId>
                <scope>compile</scope>
                <version>${open-metadata.version}</version>
            </dependency>

            <dependency>
                <groupId>org.odpi.egeria</groupId>
                <artifactId>open-lineage-services-spring</artifactId>
                <scope>runtime</scope>
                <version>${open-metadata.version}</version>
            </dependency>

            <dependency>
                <groupId>org.odpi.egeria</groupId>
                <artifactId>open-lineage-services-client</artifactId>
                <scope>compile</scope>
                <version>${open-metadata.version}</version>
            </dependency>

            <dependency>
                <groupId>org.odpi.egeria</groupId>
                <artifactId>open-metadata-archive-file-connector</artifactId>
                <scope>compile</scope>
                <version>${open-metadata.version}</version>
            </dependency>

            <dependency>
                <groupId>org.odpi.egeria</groupId>
                <artifactId>open-metadata-conformance-suite-api</artifactId>
                <scope>compile</scope>
                <version>${open-metadata.version}</version>
            </dependency>

            <dependency>
                <groupId>org.odpi.egeria</groupId>
                <artifactId>open-metadata-conformance-suite-server</artifactId>
                <scope>compile</scope>
                <version>${open-metadata.version}</version>
            </dependency>

            <dependency>
                <groupId>org.odpi.egeria</groupId>
                <artifactId>open-metadata-conformance-suite-spring</artifactId>
                <scope>runtime</scope>
                <version>${open-metadata.version}</version>
            </dependency>

            <dependency>
                <groupId>org.odpi.egeria</groupId>
                <artifactId>open-metadata-security-samples</artifactId>
                <scope>compile</scope>
                <version>${open-metadata.version}</version>
            </dependency>

            <dependency>
                <groupId>org.odpi.egeria</groupId>
                <artifactId>open-metadata-types</artifactId>
                <scope>compile</scope>
                <version>${open-metadata.version}</version>
            </dependency>

            <dependency>
                <groupId>org.odpi.egeria</groupId>
                <artifactId>open-types-test-generator</artifactId>
                <scope>compile</scope>
                <version>${open-metadata.version}</version>
            </dependency>


            <dependency>
                <groupId>org.odpi.egeria</groupId>
                <artifactId>open-metadata-ut</artifactId>
                <scope>test</scope>
                <version>${open-metadata.version}</version>
            </dependency>

            <dependency>
                <groupId>org.odpi.egeria</groupId>
                <artifactId>platform-services-api</artifactId>
                <scope>compile</scope>
                <version>${open-metadata.version}</version>
            </dependency>

            <dependency>
                <groupId>org.odpi.egeria</groupId>
                <artifactId>platform-services-server</artifactId>
                <scope>compile</scope>
                <version>${open-metadata.version}</version>
            </dependency>

            <dependency>
                <groupId>org.odpi.egeria</groupId>
                <artifactId>platform-services-spring</artifactId>
                <scope>runtime</scope>
                <version>${open-metadata.version}</version>
            </dependency>

            <dependency>
                <groupId>org.odpi.egeria</groupId>
                <artifactId>project-management-api</artifactId>
                <scope>compile</scope>
                <version>${open-metadata.version}</version>
            </dependency>

            <dependency>
                <groupId>org.odpi.egeria</groupId>
                <artifactId>project-management-client</artifactId>
                <scope>compile</scope>
                <version>${open-metadata.version}</version>
            </dependency>

            <dependency>
                <groupId>org.odpi.egeria</groupId>
                <artifactId>project-management-server</artifactId>
                <scope>compile</scope>
                <version>${open-metadata.version}</version>
            </dependency>

            <dependency>
                <groupId>org.odpi.egeria</groupId>
                <artifactId>project-management-spring</artifactId>
                <scope>compile</scope>
                <version>${open-metadata.version}</version>
            </dependency>

            <dependency>
                <groupId>org.odpi.egeria</groupId>
                <artifactId>ranger-connector</artifactId>
                <scope>compile</scope>
                <version>${open-metadata.version}</version>
            </dependency>

            <dependency>
                <groupId>org.odpi.egeria</groupId>
                <artifactId>readonly-repository-connector</artifactId>
                <scope>compile</scope>
                <version>${open-metadata.version}</version>
            </dependency>

            <dependency>
                <groupId>org.odpi.egeria</groupId>
                <artifactId>repository-handler</artifactId>
                <scope>compile</scope>
                <version>${open-metadata.version}</version>
            </dependency>

            <dependency>
                <groupId>org.odpi.egeria</groupId>
                <artifactId>repository-services-apis</artifactId>
                <scope>compile</scope>
                <version>${open-metadata.version}</version>
            </dependency>

            <dependency>
                <groupId>org.odpi.egeria</groupId>
                <artifactId>repository-services-archive-utilities</artifactId>
                <scope>compile</scope>
                <version>${open-metadata.version}</version>
            </dependency>

            <dependency>
                <groupId>org.odpi.egeria</groupId>
                <artifactId>repository-services-client</artifactId>
                <scope>compile</scope>
                <version>${open-metadata.version}</version>
            </dependency>

            <dependency>
                <groupId>org.odpi.egeria</groupId>
                <artifactId>repository-services-implementation</artifactId>
                <scope>compile</scope>
                <version>${open-metadata.version}</version>
            </dependency>

            <dependency>
                <groupId>org.odpi.egeria</groupId>
                <artifactId>repository-services-spring</artifactId>
                <scope>runtime</scope>
                <version>${open-metadata.version}</version>
            </dependency>

            <dependency>
                <groupId>org.odpi.egeria</groupId>
                <artifactId>rest-client-connectors-api</artifactId>
                <scope>compile</scope>
                <version>${open-metadata.version}</version>
            </dependency>

            <dependency>
                <groupId>org.odpi.egeria</groupId>
                <artifactId>rest-client-factory</artifactId>
                <scope>compile</scope>
                <version>${open-metadata.version}</version>
            </dependency>

            <dependency>
                <groupId>org.odpi.egeria</groupId>
                <artifactId>security-officer-api</artifactId>
                <scope>compile</scope>
                <version>${open-metadata.version}</version>
            </dependency>

            <dependency>
                <groupId>org.odpi.egeria</groupId>
                <artifactId>security-officer-client</artifactId>
                <scope>compile</scope>
                <version>${open-metadata.version}</version>
            </dependency>

            <dependency>
                <groupId>org.odpi.egeria</groupId>
                <artifactId>security-officer-server</artifactId>
                <scope>compile</scope>
                <version>${open-metadata.version}</version>
            </dependency>

            <dependency>
                <groupId>org.odpi.egeria</groupId>
                <artifactId>security-officer-services-server</artifactId>
                <scope>compile</scope>
                <version>${open-metadata.version}</version>
            </dependency>

            <dependency>
                <groupId>org.odpi.egeria</groupId>
                <artifactId>security-officer-spring</artifactId>
                <scope>runtime</scope>
                <version>${open-metadata.version}</version>
            </dependency>

            <dependency>
                <groupId>org.odpi.egeria</groupId>
                <artifactId>security-officer-tag-connector</artifactId>
                <scope>compile</scope>
                <version>${open-metadata.version}</version>
            </dependency>

            <dependency>
                <groupId>org.odpi.egeria</groupId>
                <artifactId>security-sync-services-server</artifactId>
                <scope>compile</scope>
                <version>${open-metadata.version}</version>
            </dependency>

            <dependency>
                <groupId>org.odpi.egeria</groupId>
                <artifactId>software-developer-api</artifactId>
                <scope>compile</scope>
                <version>${open-metadata.version}</version>
            </dependency>

            <dependency>
                <groupId>org.odpi.egeria</groupId>
                <artifactId>software-developer-client</artifactId>
                <scope>compile</scope>
                <version>${open-metadata.version}</version>
            </dependency>

            <dependency>
                <groupId>org.odpi.egeria</groupId>
                <artifactId>software-developer-server</artifactId>
                <scope>compile</scope>
                <version>${open-metadata.version}</version>
            </dependency>

            <dependency>
                <groupId>org.odpi.egeria</groupId>
                <artifactId>software-developer-spring</artifactId>
                <scope>compile</scope>
                <version>${open-metadata.version}</version>
            </dependency>

            <dependency>
                <groupId>org.odpi.egeria</groupId>
                <artifactId>spring-rest-client-connector</artifactId>
                <scope>compile</scope>
                <version>${open-metadata.version}</version>
            </dependency>

            <dependency>
                <groupId>org.odpi.egeria</groupId>
                <artifactId>stewardship-action-api</artifactId>
                <scope>compile</scope>
                <version>${open-metadata.version}</version>
            </dependency>

            <dependency>
                <groupId>org.odpi.egeria</groupId>
                <artifactId>stewardship-action-client</artifactId>
                <scope>compile</scope>
                <version>${open-metadata.version}</version>
            </dependency>

            <dependency>
                <groupId>org.odpi.egeria</groupId>
                <artifactId>stewardship-action-server</artifactId>
                <scope>compile</scope>
                <version>${open-metadata.version}</version>
            </dependency>

            <dependency>
                <groupId>org.odpi.egeria</groupId>
                <artifactId>stewardship-action-spring</artifactId>
                <scope>compile</scope>
                <version>${open-metadata.version}</version>
            </dependency>

            <dependency>
                <groupId>org.odpi.egeria</groupId>
                <artifactId>stewardship-engine-services-api</artifactId>
                <scope>compile</scope>
                <version>${open-metadata.version}</version>
            </dependency>

            <dependency>
                <groupId>org.odpi.egeria</groupId>
                <artifactId>stewardship-engine-services-client</artifactId>
                <scope>compile</scope>
                <version>${open-metadata.version}</version>
            </dependency>

            <dependency>
                <groupId>org.odpi.egeria</groupId>
                <artifactId>stewardship-engine-services-server</artifactId>
                <scope>compile</scope>
                <version>${open-metadata.version}</version>
            </dependency>

            <dependency>
                <groupId>org.odpi.egeria</groupId>
                <artifactId>stewardship-engine-services-spring</artifactId>
                <scope>compile</scope>
                <version>${open-metadata.version}</version>
            </dependency>

            <dependency>
                <groupId>org.odpi.egeria</groupId>
                <artifactId>open-lineage-connectors</artifactId>
                <scope>compile</scope>
                <version>${open-metadata.version}</version>
            </dependency>

            <dependency>
                <groupId>org.odpi.egeria</groupId>
                <artifactId>janus-connector</artifactId>
                <scope>compile</scope>
                <version>${open-metadata.version}</version>
            </dependency>

            <dependency>
                <groupId>org.odpi.egeria</groupId>
                <artifactId>basic-file-connector</artifactId>
                <scope>compile</scope>
                <version>${open-metadata.version}</version>
            </dependency>

            <dependency>
                <groupId>org.odpi.egeria</groupId>
                <artifactId>csv-file-connector</artifactId>
                <scope>compile</scope>
                <version>${open-metadata.version}</version>
            </dependency>

            <dependency>
                <groupId>org.odpi.egeria</groupId>
                <artifactId>avro-file-connector</artifactId>
                <scope>compile</scope>
                <version>${open-metadata.version}</version>
            </dependency>

            <dependency>
                <groupId>org.odpi.egeria</groupId>
                <artifactId>data-folder-connector</artifactId>
                <scope>compile</scope>
                <version>${open-metadata.version}</version>
            </dependency>

            <dependency>
                <groupId>org.odpi.egeria</groupId>
                <artifactId>subject-area-api</artifactId>
                <scope>compile</scope>
                <version>${open-metadata.version}</version>
            </dependency>

            <dependency>
                <groupId>org.odpi.egeria</groupId>
                <artifactId>subject-area-client</artifactId>
                <scope>compile</scope>
                <version>${open-metadata.version}</version>
            </dependency>

            <dependency>
                <groupId>org.odpi.egeria</groupId>
                <artifactId>subject-area-server</artifactId>
                <scope>compile</scope>
                <version>${open-metadata.version}</version>
            </dependency>

            <dependency>
                <groupId>org.odpi.egeria</groupId>
                <artifactId>subject-area-spring</artifactId>
                <scope>runtime</scope>
                <version>${open-metadata.version}</version>
            </dependency>

            <dependency>
                <groupId>org.odpi.egeria</groupId>
                <artifactId>glossary-author-view-server</artifactId>
                <scope>compile</scope>
                <version>${open-metadata.version}</version>
            </dependency>

            <dependency>
                <groupId>org.odpi.egeria</groupId>
                <artifactId>glossary-author-view-spring</artifactId>
                <scope>runtime</scope>
                <version>${open-metadata.version}</version>
            </dependency>

            <dependency>
                <groupId>org.odpi.egeria</groupId>
                <artifactId>rex-view-api</artifactId>
                <scope>compile</scope>
                <version>${open-metadata.version}</version>
            </dependency>

            <dependency>
                <groupId>org.odpi.egeria</groupId>
                <artifactId>rex-view-server</artifactId>
                <scope>compile</scope>
                <version>${open-metadata.version}</version>
            </dependency>

            <dependency>
                <groupId>org.odpi.egeria</groupId>
                <artifactId>rex-view-spring</artifactId>
                <scope>runtime</scope>
                <version>${open-metadata.version}</version>
            </dependency>

            <dependency>
                <groupId>org.odpi.egeria</groupId>
                <artifactId>tex-view-api</artifactId>
                <scope>compile</scope>
                <version>${open-metadata.version}</version>
            </dependency>

            <dependency>
                <groupId>org.odpi.egeria</groupId>
                <artifactId>tex-view-server</artifactId>
                <scope>compile</scope>
                <version>${open-metadata.version}</version>
            </dependency>

            <dependency>
                <groupId>org.odpi.egeria</groupId>
                <artifactId>tex-view-spring</artifactId>
                <scope>runtime</scope>
                <version>${open-metadata.version}</version>
            </dependency>


            <dependency>
                <groupId>org.odpi.egeria</groupId>
                <artifactId>view-generator-connectors</artifactId>
                <scope>compile</scope>
                <version>${open-metadata.version}</version>
            </dependency>

            <dependency>
                <groupId>org.odpi.egeria</groupId>
                <artifactId>virtualization-services-api</artifactId>
                <scope>compile</scope>
                <version>${open-metadata.version}</version>
            </dependency>

            <dependency>
                <groupId>org.odpi.egeria</groupId>
                <artifactId>virtualization-services-server</artifactId>
                <scope>compile</scope>
                <version>${open-metadata.version}</version>
            </dependency>

            <dependency>
                <groupId>org.odpi.egeria</groupId>
                <artifactId>data-engine-proxy-connector</artifactId>
                <scope>compile</scope>
                <version>${open-metadata.version}</version>
            </dependency>

            <dependency>
                <groupId>org.odpi.egeria</groupId>
                <artifactId>data-engine-proxy-services-server</artifactId>
                <scope>compile</scope>
                <version>${open-metadata.version}</version>
            </dependency>

            <dependency>
                <groupId>org.odpi.egeria</groupId>
                <artifactId>cassandra-data-store-connector</artifactId>
                <scope>compile</scope>
                <version>${open-metadata.version}</version>
            </dependency>

            <dependency>
                <groupId>org.odpi.egeria</groupId>
                <artifactId>cassandra-metadata-extractor-connector</artifactId>
                <scope>compile</scope>
                <version>${open-metadata.version}</version>
            </dependency>

            <dependency>
                <groupId>org.odpi.egeria</groupId>
                <artifactId>data-platform-services-server</artifactId>
                <scope>compile</scope>
                <version>${open-metadata.version}</version>
            </dependency>

            <dependency>
                <groupId>org.odpi.egeria</groupId>
                <artifactId>data-platform-services-connector</artifactId>
                <scope>compile</scope>
                <version>${open-metadata.version}</version>
            </dependency>

            <dependency>
                <groupId>org.odpi.egeria</groupId>
                <artifactId>open-metadata-assemblies</artifactId>
                <scope>compile</scope>
                <version>${open-metadata.version}</version>
            </dependency>

            <dependency>
                <groupId>org.slf4j</groupId>
                <artifactId>slf4j-api</artifactId>
                <scope>compile</scope>
                <version>${slf4j.version}</version>
            </dependency>

            <dependency>
                <groupId>org.slf4j</groupId>
                <artifactId>slf4j-simple</artifactId>
                <scope>test</scope>
                <version>${slf4j.version}</version>
            </dependency>

            <dependency>
                <groupId>org.springframework.boot</groupId>
                <artifactId>spring-boot-autoconfigure</artifactId>
                <version>${spring-boot.version}</version>
            </dependency>

            <dependency>
                <groupId>org.springframework.boot</groupId>
                <artifactId>spring-boot-starter-data-jpa</artifactId>
                <version>${spring-boot.version}</version>
            </dependency>

            <dependency>
                <groupId>org.springframework.boot</groupId>
                <artifactId>spring-boot-starter-security</artifactId>
                <version>${spring-boot.version}</version>
            </dependency>

            <dependency>
                <groupId>org.springframework</groupId>
                <artifactId>spring-aop</artifactId>
                <version>${spring.version}</version>
            </dependency>

            <dependency>
                <groupId>org.springframework.boot</groupId>
                <artifactId>spring-boot-starter-web</artifactId>
                <version>${spring-boot.version}</version>
            </dependency>

            <dependency>
                <groupId>org.springframework.boot</groupId>
                <artifactId>spring-boot</artifactId>
                <version>${spring-boot.version}</version>
            </dependency>

            <dependency>
                <groupId>org.springframework.boot</groupId>
                <artifactId>spring-boot-starter-actuator</artifactId>
                <version>${spring-boot.version}</version>
            </dependency>

            <dependency>
                <groupId>io.micrometer</groupId>
                <artifactId>micrometer-core</artifactId>
                <version>${micrometer-registry-prometheus.version}</version>
            </dependency>

            <dependency>
                <groupId>io.micrometer</groupId>
                <artifactId>micrometer-registry-prometheus</artifactId>
                <version>${micrometer-registry-prometheus.version}</version>
             </dependency>

            <dependency>
                <groupId>org.springframework.data</groupId>
                <artifactId>spring-data-commons</artifactId>
                <version>${spring-data.version}</version>
            </dependency>

            <dependency>
                <groupId>org.springframework.data</groupId>
                <artifactId>spring-data-jpa</artifactId>
                <version>${spring-data.version}</version>
            </dependency>

            <dependency>
                <groupId>org.springframework</groupId>
                <artifactId>spring-jdbc</artifactId>
                <version>${spring.version}</version>
            </dependency>

            <dependency>
                <groupId>org.springframework.security</groupId>
                <artifactId>spring-security-config</artifactId>
                <version>${spring-security.version}</version>
            </dependency>

            <dependency>
                <groupId>org.springframework.security</groupId>
                <artifactId>spring-security-core</artifactId>
                <version>${spring-security.version}</version>
            </dependency>

            <dependency>
                <groupId>org.springframework.security</groupId>
                <artifactId>spring-security-ldap</artifactId>
                <version>${spring-security.version}</version>
            </dependency>

            <dependency>
                <groupId>org.springframework.security</groupId>
                <artifactId>spring-security-web</artifactId>
                <version>${spring-security.version}</version>
            </dependency>

            <dependency>
                <groupId>org.springframework</groupId>
                <artifactId>spring-beans</artifactId>
                <version>${spring.version}</version>
            </dependency>

            <dependency>
                <groupId>org.springframework</groupId>
                <artifactId>spring-context</artifactId>
                <version>${spring.version}</version>
            </dependency>

            <dependency>
                <groupId>org.springframework</groupId>
                <artifactId>spring-core</artifactId>
                <version>${spring.version}</version>
            </dependency>

            <dependency>
                <groupId>org.springframework</groupId>
                <artifactId>spring-web</artifactId>
                <version>${spring.version}</version>
            </dependency>

            <dependency>
                <groupId>org.springframework</groupId>
                <artifactId>spring-expression</artifactId>
                <version>${spring.version}</version>
            </dependency>

            <dependency>
                <groupId>org.springframework</groupId>
                <artifactId>spring-webmvc</artifactId>
                <version>${spring.version}</version>
            </dependency>
            <dependency>
                <groupId>org.springframework</groupId>
                <artifactId>spring-test</artifactId>
                <version>${spring.version}</version>
            </dependency>

            <dependency>
                <groupId>org.testng</groupId>
                <artifactId>testng</artifactId>
                <scope>test</scope>
                <version>${testng.version}</version>
            </dependency>

            <dependency>
                <groupId>org.springframework</groupId>
                <artifactId>spring-tx</artifactId>
                <scope>compile</scope>
                <version>${spring.version}</version>
            </dependency>

            <dependency>
                <groupId>com.sleepycat</groupId>
                <artifactId>je</artifactId>
                <version>${sleepycat.version}</version>
            </dependency>

            <dependency>
                <groupId>com.datastax.oss</groupId>
                <artifactId>java-driver-core</artifactId>
                <scope>compile</scope>
                <version>${oss.version}</version>
            </dependency>

            <dependency>
                <groupId>com.google.guava</groupId>
                <artifactId>guava</artifactId>
                <version>${guava.version}</version>
                <scope>compile</scope>
            </dependency>

            <dependency>
                <groupId>com.google.crypto.tink</groupId>
                <artifactId>tink</artifactId>
                <version>${tink.version}</version>
                <scope>compile</scope>
            </dependency>

            <dependency>
                <groupId>com.mikesamuel</groupId>
                <artifactId>json-sanitizer</artifactId>
                <version>${json-sanitizer.version}</version>
            </dependency>

            <dependency>
                <groupId>com.google.code.findbugs</groupId>
                <artifactId>jsr305</artifactId>
                <version>${googlefindbugs.version}</version>
            </dependency>

            <dependency>
                <groupId>com.github.spotbugs</groupId>
                <artifactId>spotbugs-annotations</artifactId>
                <version>${spotbugs-annotations.version}</version>
            </dependency>

            <dependency>
                <groupId>joda-time</groupId>
                <artifactId>joda-time</artifactId>
                <version>${joda.version}</version>
                <scope>runtime</scope>
            </dependency>

            <dependency>
                <groupId>org.codehaus.jackson</groupId>
                <artifactId>jackson-mapper-asl</artifactId>
                <version>${jackson-asl.version}</version>
                <scope>runtime</scope>
            </dependency>

            <dependency>
                <groupId>org.codehaus.jackson</groupId>
                <artifactId>jackson-core-asl</artifactId>
                <version>${jackson-asl.version}</version>
                <scope>runtime</scope>
            </dependency>

            <dependency>
                <groupId>org.antlr</groupId>
                <artifactId>antlr-runtime</artifactId>
                <version>${antlr.version}</version>
                <scope>runtime</scope>
            </dependency>

            <dependency>
                <groupId>org.xerial.snappy</groupId>
                <artifactId>snappy-java</artifactId>
                <version>${snappy.version}</version>
                <scope>runtime</scope>
            </dependency>

            <dependency>
                <groupId>org.springdoc</groupId>
                <artifactId>springdoc-openapi-ui</artifactId>
                <version>${springdoc.version}</version>
            </dependency>

            <dependency>
                <groupId>io.github.classgraph</groupId>
                <artifactId>classgraph</artifactId>
                <version>${classgraph.version}</version>
            </dependency>

            <dependency>
                <groupId>io.swagger.core.v3</groupId>
                <artifactId>swagger-annotations</artifactId>
                <version>${swagger.version}</version>
            </dependency>

            <dependency>
                <groupId>org.yaml</groupId>
                <artifactId>snakeyaml</artifactId>
                <version>${snakeyaml.version}</version>
            </dependency>

            <dependency>
                <groupId>org.codehaus.groovy</groupId>
                <artifactId>groovy</artifactId>
                <version>${groovy.version}</version>
                <classifier>indy</classifier>
                </dependency>

            <dependency>
                <groupId>org.codehaus.groovy</groupId>
                <artifactId>groovy-groovysh</artifactId>
                <version>${groovy.version}</version>
                <classifier>indy</classifier>
            </dependency>

            <dependency>
                <groupId>org.codehaus.groovy</groupId>
                <artifactId>groovy-cli-picocli</artifactId>
                <version>${groovy.version}</version>
                <classifier>indy</classifier>
            </dependency>

            <dependency>
                <groupId>org.codehaus.groovy</groupId>
                <artifactId>groovy-console</artifactId>
                <version>${groovy.version}</version>
                <classifier>indy</classifier>
            </dependency>

            <dependency>
                <groupId>org.codehaus.groovy</groupId>
                <artifactId>groovy-jsr223</artifactId>
                <version>${groovy.version}</version>
                <classifier>indy</classifier>
            </dependency>

            <dependency>
                <groupId>org.codehaus.groovy</groupId>
                <artifactId>groovy-templates</artifactId>
                <version>${groovy.version}</version>
                <classifier>indy</classifier>
            </dependency>

            <dependency>
                <groupId>org.slf4j</groupId>
                <artifactId>jcl-over-slf4j</artifactId>
                <version>${jcl-over-slf4j.version}</version>
            </dependency>

            <dependency>
                <groupId>org.reflections</groupId>
                <artifactId>reflections</artifactId>
                <version>${reflections.version}</version>
            </dependency>

            <dependency>
                <groupId>org.javassist</groupId>
                <artifactId>javassist</artifactId>
                <version>${javassist.version}</version>
            </dependency>

        </dependencies>

    </dependencyManagement>

    <distributionManagement>
        <snapshotRepository>
            <id>ossrh</id>
            <url>https://oss.sonatype.org/content/repositories/snapshots</url>
        </snapshotRepository>
        <repository>
            <id>ossrh</id>
            <url>https://oss.sonatype.org/service/local/staging/deploy/maven2/</url>
        </repository>
    </distributionManagement>

    <!-- Most dependencies pushed down to keep components minimal -->
    <dependencies>
        <!-- Use slf4f-simple anywhere as logging implementation in TEST scope only -->
        <dependency>
            <groupId>org.slf4j</groupId>
            <artifactId>slf4j-simple</artifactId>
            <version>${slf4j.version}</version>
            <scope>test</scope>
        </dependency>
    </dependencies>

    <build>

        <pluginManagement>

            <plugins>

                <plugin>
                    <groupId>org.apache.maven.plugins</groupId>
                    <artifactId>maven-compiler-plugin</artifactId>
                    <version>${maven-compiler.version}</version>
                </plugin>

                <plugin>
                    <groupId>com.spotify</groupId>
                    <artifactId>dockerfile-maven-plugin</artifactId>
                    <version>${spotify-docker-plugin.version}</version>
                </plugin>

                <plugin>
                    <groupId>org.apache.maven.plugins</groupId>
                    <artifactId>maven-enforcer-plugin</artifactId>
                    <version>${maven-enforcer-plugin.version}</version>
                </plugin>

                <plugin>
                    <groupId>org.jacoco</groupId>
                    <artifactId>jacoco-maven-plugin</artifactId>
                    <version>${jacoco-plugin.version}</version>
                </plugin>

                <plugin>
                    <groupId>org.springframework.boot</groupId>
                    <artifactId>spring-boot-maven-plugin</artifactId>
                    <version>${spring-boot.version}</version>
                </plugin>

                <plugin>
                    <groupId>org.apache.maven.plugins</groupId>
                    <artifactId>maven-jar-plugin</artifactId>
                    <version>${maven-jar-plugin.version}</version>
                </plugin>

                <plugin>
                    <groupId>org.apache.maven.plugins</groupId>
                    <artifactId>maven-assembly-plugin</artifactId>
                    <version>${maven-assembly-plugin.version}</version>
                </plugin>

                <plugin>
                    <groupId>com.googlecode.maven-download-plugin</groupId>
                    <artifactId>download-maven-plugin</artifactId>
                    <version>${maven-download.version}</version>
                </plugin>

                <plugin>
                    <groupId>org.apache.maven.plugins</groupId>
                    <artifactId>maven-antrun-plugin</artifactId>
                    <version>${maven-antrun.version}</version>
                </plugin>

                <plugin>
                    <groupId>org.apache.maven.plugins</groupId>
                    <artifactId>maven-install-plugin</artifactId>
                    <version>${maven-install.version}</version>
                </plugin>

                <plugin>
                    <groupId>com.github.eirslett</groupId>
                    <artifactId>frontend-maven-plugin</artifactId>
                    <version>${frontend.plugin.version}</version>
                </plugin>

                <plugin>
                    <artifactId>exec-maven-plugin</artifactId>
                    <groupId>org.codehaus.mojo</groupId>
                    <version>${exec.plugin.version}</version>
                </plugin>

                <plugin>
                    <groupId>org.apache.maven.plugins</groupId>
                    <artifactId>maven-resources-plugin</artifactId>
                    <version>${resources.plugin.version}</version>
                </plugin>

                <plugin>
                    <groupId>org.apache.maven.plugins</groupId>
                    <artifactId>maven-shade-plugin</artifactId>
                    <version>${maven-shade.version}</version>
                </plugin>

                <plugin>
                    <groupId>org.apache.rat</groupId>
                    <artifactId>apache-rat-plugin</artifactId>
                    <version>${rat-plugin.version}</version>
                </plugin>

                <plugin>
                    <groupId>org.apache.maven.plugins</groupId>
                    <artifactId>maven-dependency-plugin</artifactId>
                    <version>${maven-dependency-plugin.version}</version>
                </plugin>

                <plugin>
                    <groupId>org.codehaus.mojo</groupId>
                    <artifactId>license-maven-plugin</artifactId>
                    <version>${license-plugin.version}</version>
                </plugin>

                <plugin>
                    <groupId>org.apache.maven.plugins</groupId>
                    <artifactId>maven-clean-plugin</artifactId>
                    <version>${maven-clean-plugin.version}</version>
                </plugin>

                <plugin>
                    <groupId>org.apache.maven.plugins</groupId>
                    <artifactId>maven-deploy-plugin</artifactId>
                    <version>${maven-deploy-plugin.version}</version>
                </plugin>

                <!-- Dependency stack for testing used in some modules -->
                <plugin>
                    <groupId>org.apache.maven.plugins</groupId>
                    <artifactId>maven-surefire-plugin</artifactId>
                    <version>${surefire.plugin.version}</version>
                    <configuration>
                        <forkCount>3</forkCount>
                        <reuseForks>true</reuseForks>
                        <!--suppress UnresolvedMavenProperty -->
                        <argLine>-Xmx1024m ${argLine}</argLine>
                        <systemPropertyVariables>
                            <org.slf4j.simpleLogger.defaultLogLevel>INFO</org.slf4j.simpleLogger.defaultLogLevel>
                        </systemPropertyVariables>
                    </configuration>
                    <dependencies>
                        <dependency>
                            <groupId>org.junit.jupiter</groupId>
                            <artifactId>junit-jupiter-engine</artifactId>
                            <version>${junit.jupiter.version}</version>
                        </dependency>
                        <dependency>
                            <groupId>org.junit.jupiter</groupId>
                            <artifactId>junit-jupiter-api</artifactId>
                            <version>${junit.jupiter.version}</version>
                        </dependency>
                        <dependency>
                            <groupId>org.mockito</groupId>
                            <artifactId>mockito-inline</artifactId>
                            <version>${mockito.version}</version>
                        </dependency>
                    </dependencies>
                </plugin>

                <plugin>
                    <groupId>org.apache.maven.plugins</groupId>
                    <artifactId>maven-javadoc-plugin</artifactId>
                    <version>${maven-javadoc-plugin.version}</version>
                </plugin>

                <plugin>
                    <groupId>org.owasp</groupId>
                    <artifactId>dependency-check-maven</artifactId>
                    <version>${owasp.version}</version>
                </plugin>

                <plugin>
                    <groupId>com.github.spotbugs</groupId>
                    <artifactId>spotbugs-maven-plugin</artifactId>
                    <version>${spotbugs-maven.version}</version>
                </plugin>

                <plugin>
                    <groupId>org.apache.maven.plugins</groupId>
                    <artifactId>maven-pmd-plugin</artifactId>
                    <version>${maven-pmd.version}</version>
                </plugin>

                <plugin>
                    <groupId>org.apache.maven.plugins</groupId>
                    <artifactId>maven-gpg-plugin</artifactId>
                    <version>${maven-gpg-plugin.version}</version>
                </plugin>

                <plugin>
                    <groupId>org.sonatype.plugins</groupId>
                    <artifactId>nexus-staging-maven-plugin</artifactId>
                    <version>${nexus-staging-maven-plugin}</version>
                </plugin>

                <plugin>
                    <groupId>pl.project13.maven</groupId>
                    <artifactId>git-commit-id-plugin</artifactId>
                    <version>${git-commit-plugin.version}</version>
                </plugin>

                <plugin>
                    <groupId>org.springdoc</groupId>
                    <artifactId>springdoc-openapi-maven-plugin</artifactId>
                    <version>${springdoc-plugin.version}</version>
                </plugin>

                <plugin>
                    <groupId>org.apache.maven.plugins</groupId>
                    <artifactId>maven-failsafe-plugin</artifactId>
                    <version>${failsafe-plugin.version}</version>
                </plugin>

                <plugin>
                    <groupId>com.bazaarvoice.maven.plugins</groupId>
                    <artifactId>process-exec-maven-plugin</artifactId>
                    <version>${process-exec-plugin.version}</version>
                </plugin>

                <plugin>
                    <groupId>org.codehaus.gmaven</groupId>
                    <artifactId>groovy-maven-plugin</artifactId>
                    <version>${groovy-plugin.version}</version>
                </plugin>

            </plugins>

        </pluginManagement>

        <!-- Should be default, but needed to keep IntelliJ happy -->
        <sourceDirectory>src/main/java</sourceDirectory>
        <testSourceDirectory>src/test/java</testSourceDirectory>
        <resources>
            <resource>
                <directory>src/main/resources</directory>
            </resource>
        </resources>
        <testResources>
            <testResource>
                <directory>src/test/resources</directory>
            </testResource>
        </testResources>

        <!-- Default compiler options - enable additional lint checks -->
        <plugins>
            <plugin>
                <groupId>org.apache.maven.plugins</groupId>
                <artifactId>maven-compiler-plugin</artifactId>
                <configuration>
                    <compilerArgument>-Xlint:all</compilerArgument>
                    <failOnWarning>false</failOnWarning>
                </configuration>
            </plugin>

            <!-- Validates maven & java versions -->
            <plugin>
                <groupId>org.apache.maven.plugins</groupId>
                <artifactId>maven-enforcer-plugin</artifactId>
                <executions>
                    <execution>
                        <id>display-info</id>
                        <goals>
                            <goal>display-info</goal>
                        </goals>
                        <phase>validate</phase>
                    </execution>
                    <execution>
                        <id>enforce-versions</id>
                        <goals>
                            <goal>enforce</goal>
                        </goals>
                        <configuration>
                            <rules>
                                <requireMavenVersion>
                                    <version>[3.5.0,)</version>
                                    <message>** MAVEN VERSION ERROR ** Maven 3.5.0 or above is required. See
                                        https://maven.apache.org/install.html
                                    </message>
                                </requireMavenVersion>
                                <requireJavaVersion>
                                    <level>ERROR</level>
                                    <version>[1.8,)</version>
                                    <message>** JAVA VERSION ERROR ** Java 8 (Update 151) or above is required.
                                    </message>
                                </requireJavaVersion>
                                <banDuplicatePomDependencyVersions/>
                                <requireSameVersions/>
                                <reactorModuleConvergence/>
                                <requireUpperBoundDeps/>
                            </rules>
                        </configuration>
                    </execution>
                </executions>
            </plugin>

            <plugin>
                <groupId>org.apache.rat</groupId>
                <artifactId>apache-rat-plugin</artifactId>
                <configuration>
                    <useDefaultExcludes>true</useDefaultExcludes>
                    <useMavenDefaultExcludes>true</useMavenDefaultExcludes>
                    <useIdeaDefaultExcludes>true</useIdeaDefaultExcludes>
                    <useEclipseDefaultExcludes>true</useEclipseDefaultExcludes>
                    <excludeSubProjects>true</excludeSubProjects>
                    <excludes>
                        <exclude>/CNAME</exclude>
                        <exclude>/dco-signoffs/*.txt</exclude>
                        <exclude>**/banner.txt</exclude>
                        <exclude>**/*.txt</exclude>
                        <exclude>**/*.json</exclude>
                        <exclude>**/*.patch</exclude>
                        <exclude>**/*.drawio</exclude>
                        <exclude>**/*.log</exclude>
                        <exclude>**/*.csv</exclude>
                        <exclude>**/*.ipynb</exclude>
                        <exclude>**/*.png</exclude>
                        <exclude>**/*.svg</exclude>
                        <exclude>**/*.iml</exclude>
                        <exclude>**/*.registrystore</exclude>
                        <exclude>**/*.results</exclude>
                        <exclude>**/*.graphml</exclude>
                        <exclude>**/*.isx</exclude>
                        <exclude>**/target/**</exclude>
                        <exclude>**/build/**</exclude>
                        <exclude>**/venv/**</exclude>
                        <exclude>**/.repository/**</exclude>
                        <exclude>**/charts/**/charts/**</exclude>
                        <exclude>gradle/wrapper/**</exclude>
                        <exclude>**/log</exclude>
                        <exclude>**/*.lock</exclude>
                        <exclude>**/m2repo*/**</exclude>
                        <exclude>**/venv/**</exclude>
                        <exclude>**/archives/patches/egeria.patch</exclude>
                        <exclude>**/docs/**/*.xml</exclude>
                        <exclude>**/docs/**/*.svg</exclude>
                        <exclude>**/website/**/*.xml</exclude>
                        <exclude>**/dependency-reduced-pom.xml</exclude>
                        <exclude>**/.classpath</exclude>
                        <exclude>**/.project</exclude>
                        <exclude>**/.settings/**</exclude>
                        <exclude>*-graph-repositories/**</exclude>
                        <exclude>**/.vscode*/**</exclude>
                        <exclude>**/.factorypath/**</exclude>
                        <exclude>**/**.code-workspace</exclude>
                        <exclude>config</exclude>
                        <exclude>**/LICENSE*.txt</exclude>
                        <exclude>**/presentation-server/**</exclude>
                    </excludes>
                    <licenseFamilies>
                        <licenseFamily implementation="org.apache.rat.license.SimpleLicenseFamily">
                            <familyName>SPDX-License-Identifier: Apache-2.0</familyName>
                        </licenseFamily>
                        <licenseFamily implementation="org.apache.rat.license.SimpleLicenseFamily">
                            <familyName>SPDX-License-Identifier: CC-BY-4.0</familyName>
                        </licenseFamily>
                    </licenseFamilies>
                    <licenses>
                        <license implementation="org.apache.rat.analysis.license.SimplePatternBasedLicense">
                            <licenseFamilyCategory>SPDX</licenseFamilyCategory>
                            <licenseFamilyName>SPDX-License-Identifier: Apache-2.0</licenseFamilyName>
                            <notes></notes>
                            <patterns>
                                <pattern>SPDX-License-Identifier: Apache-2.0</pattern>
                            </patterns>
                        </license>
                        <license implementation="org.apache.rat.analysis.license.SimplePatternBasedLicense">
                            <licenseFamilyCategory>SPDX</licenseFamilyCategory>
                            <licenseFamilyName>SPDX-License-Identifier: CC-BY-4.0</licenseFamilyName>
                            <notes></notes>
                            <patterns>
                                <pattern>SPDX-License-Identifier: CC-BY-4.0</pattern>
                            </patterns>
                        </license>
                        <license implementation="org.apache.rat.analysis.license.SimplePatternBasedLicense">
                            <patterns>
                                <pattern>Copyright Contributors to the ODPi Egeria project.</pattern>
                            </patterns>
                        </license>
                    </licenses>
                </configuration>
                <executions>
                    <execution>
                        <id>rat-check</id>
                        <goals>
                            <goal>check</goal>
                        </goals>
                        <phase>validate</phase>
                    </execution>
                </executions>
            </plugin>
            <!-- Sonar-JaCoCo integration plugin -->
            <plugin>
                <groupId>org.jacoco</groupId>
                <artifactId>jacoco-maven-plugin</artifactId>
                <executions>
                    <execution>
                        <id>agent</id>
                        <goals>
                            <goal>prepare-agent</goal>
                        </goals>
                        <phase>process-test-resources</phase>
                    </execution>
                    <execution>
                        <id>report</id>
                        <goals>
                            <goal>report</goal>
                        </goals>
                    </execution>
                </executions>
            </plugin>

            <!-- Check no unnecessary or missing dependencies           -->
            <!-- Note test scope dependencies can't be reliably checked -->
            <plugin>
                <artifactId>maven-dependency-plugin</artifactId>
                <executions>
                    <execution>
                        <id>analyze</id>
                        <goals>
                            <goal>analyze-only</goal>
                        </goals>
                        <configuration>
                            <failOnWarning>true</failOnWarning>
                            <outputXML>true</outputXML>
                            <ignoredUnusedDeclaredDependencies>
                                <!-- Test dependencies - should only be used in test scope. False positive from dependency check -->
                                <ignoredUnusedDeclaredDependency>org.junit.jupiter:*</ignoredUnusedDeclaredDependency>
                                <ignoredUnusedDeclaredDependency>org.mockito:*</ignoredUnusedDeclaredDependency>
                                <ignoredUnusedDeclaredDependency>org.testng:*</ignoredUnusedDeclaredDependency>
                                <ignoredUnusedDeclaredDependency>junit:*</ignoredUnusedDeclaredDependency>
                                <ignoredUnusedDeclaredDependency>org.springframework.boot:spring-boot-starter-actuator</ignoredUnusedDeclaredDependency>
                                <ignoredUnusedDeclaredDependency>io.micrometer:*</ignoredUnusedDeclaredDependency>
                                <ignoredUnusedDeclaredDependency>org.junit.platform:*</ignoredUnusedDeclaredDependency>
                                <!-- Used with slf4j as default implementation in test scope only -->
                                <ignoredUnusedDeclaredDependency>ch.qos.logback:logback*:*
                                </ignoredUnusedDeclaredDependency>
                                <!-- Used with slf4j as default implementation for chassis & apps (more configurable in xml)-->
                                <ignoredUnusedDeclaredDependency>org.slf4j:slf4j-simple:*
                                </ignoredUnusedDeclaredDependency>
                            </ignoredUnusedDeclaredDependencies>
                        </configuration>
                    </execution>
                    <execution>
                        <id>depmgmt</id>
                        <goals>
                            <goal>analyze-dep-mgt</goal>
                        </goals>
                        <phase>verify</phase>
                        <configuration>
                            <failBuild>true</failBuild>
                            <ignoreDirect>true</ignoreDirect>
                        </configuration>
                    </execution>
                </executions>
            </plugin>
            <plugin>
                <groupId>org.apache.maven.plugins</groupId>
                <artifactId>maven-source-plugin</artifactId>
                <version>${maven-source-plugin.version}</version>
                <executions>
                    <execution>
                        <id>attach-sources</id>
                        <goals>
                            <goal>jar-no-fork</goal>
                        </goals>
                    </execution>
                </executions>
            </plugin>
            <plugin>
                <groupId>org.apache.maven.plugins</groupId>
                <artifactId>maven-javadoc-plugin</artifactId>
                <configuration>
                    <additionalJOption>-J-Xmx1536m</additionalJOption>
                    <quiet>true</quiet>
                </configuration>
                <executions>
                    <execution>
                        <id>attach-javadocs</id>
                        <goals>
                            <goal>jar</goal>
                        </goals>
                    </execution>
                </executions>
            </plugin>

            <!-- always create empty javadoc and source jars for every project           -->
            <!-- Needed for Maven central release process for all components of type jar -->
            <plugin>
                <groupId>org.apache.maven.plugins</groupId>
                <artifactId>maven-antrun-plugin</artifactId>
                <executions>
                    <execution>
                        <id>createemptydocsource</id>
                        <phase>package</phase>
                        <configuration>
                            <target>
                                <touch file="${project.build.directory}/${project.artifactId}-${project.version}-sources.jar"/>
                                <touch file="${project.build.directory}/${project.artifactId}-${project.version}-javadoc.jar"/>
                            </target>
                        </configuration>
                        <goals>
                            <goal>run</goal>
                        </goals>
                    </execution>
                </executions>
            </plugin>

        </plugins>
    </build>

    <profiles>
        <profile>
            <id>release</id>
            <properties>
                <gpg.executable>gpg2</gpg.executable>
            </properties>
            <build>
                <plugins>

                    <!-- Request that distributed artifacts are signed before flowing to Maven Central distributions -->

                    <plugin>
                        <groupId>org.apache.maven.plugins</groupId>
                        <artifactId>maven-gpg-plugin</artifactId>
                        <executions>
                            <execution>
                                <id>sign-artifacts</id>
                                <phase>verify</phase>
                                <goals>
                                    <goal>sign</goal>
                                </goals>
                            </execution>
                        </executions>
                    </plugin>

                    <!-- Request that the artifacts are pushed to Maven Central's staging area -->

                    <plugin>
                        <groupId>org.sonatype.plugins</groupId>
                        <artifactId>nexus-staging-maven-plugin</artifactId>
                        <extensions>true</extensions>
                        <configuration>
                            <serverId>ossrh</serverId>
                            <nexusUrl>https://oss.sonatype.org/</nexusUrl>
                            <autoReleaseAfterClose>true</autoReleaseAfterClose>
                        </configuration>
                    </plugin>

                </plugins>
            </build>
        </profile>
        <profile>
            <id>findBugs</id>
            <activation>
                <property>
                    <name>findBugs</name>
                </property>
            </activation>
            <!-- Build reports - findBugs security checks -->
            <build>
                <plugins>
                    <plugin>
                        <groupId>com.github.spotbugs</groupId>
                        <artifactId>spotbugs-maven-plugin</artifactId>
                        <dependencies>
                            <dependency>
                                <groupId>com.github.spotbugs</groupId>
                                <artifactId>spotbugs</artifactId>
                                <version>${spotbugs-maven.version}</version>
                            </dependency>
                        </dependencies>
                        <configuration>
                            <effort>Max</effort>
                            <threshold>Low</threshold>
                            <failOnError>false</failOnError>
                            <!--suppress UnresolvedMavenProperty -->
                            <includeFilterFile>${maven.multiModuleProjectDirectory}/spotbugs-security-include.xml
                            </includeFilterFile>
                            <!--suppress UnresolvedMavenProperty -->
                            <excludeFilterFile>${maven.multiModuleProjectDirectory}/spotbugs-security-exclude.xml
                            </excludeFilterFile>
                            <plugins>
                                <plugin>
                                    <groupId>com.h3xstream.findsecbugs</groupId>
                                    <artifactId>findsecbugs-plugin</artifactId>
                                    <version>1.10.1</version> <!-- Auto-update to the latest stable -->
                                </plugin>
                            </plugins>
                        </configuration>
                        <executions>
                            <execution>
                                <phase>verify</phase>
                                <goals>
                                    <goal>spotbugs</goal>
                                </goals>
                            </execution>
                        </executions>
                    </plugin>
                    <plugin>
                        <groupId>org.apache.maven.plugins</groupId>
                        <artifactId>maven-pmd-plugin</artifactId>
                        <configuration>
                            <failOnViolation>false</failOnViolation>
                            <printFailingErrors>true</printFailingErrors>
                            <linkXRef>false</linkXRef>
                        </configuration>
                        <executions>
                            <execution>
                                <goals>
                                    <goal>check</goal>
                                </goals>
                            </execution>
                        </executions>
                    </plugin>
                </plugins>
            </build>
        </profile>

        <profile>
            <id>owasp</id>
            <activation>
                <property>
                    <name>CVE</name>
                </property>
            </activation>
            <!-- Build reports - findBugs security checks -->
            <build>
                <plugins>
                    <plugin>
                        <groupId>org.owasp</groupId>
                        <artifactId>dependency-check-maven</artifactId>
                        <configuration>
                            <skipSystemScope>true</skipSystemScope>
                            <skipProvidedScope>true</skipProvidedScope>
                            <skipTestScope>true</skipTestScope>
                            <assemblyAnalyzerEnabled>false</assemblyAnalyzerEnabled>
                            <enableExperimental>true</enableExperimental>
                            <rubygemsAnalyzerEnabled>false</rubygemsAnalyzerEnabled>
                            <cmakeAnalyzerEnabled>false</cmakeAnalyzerEnabled>
                            <autoconfAnalyzerEnabled>false</autoconfAnalyzerEnabled>
                            <nodeAnalyzerEnabled>true</nodeAnalyzerEnabled>
                            <cocoapodsAnalyzerEnabled>false</cocoapodsAnalyzerEnabled>
                            <bundleAuditAnalyzerEnabled>false</bundleAuditAnalyzerEnabled>
                            <swiftPackageManagerAnalyzerEnabled>false</swiftPackageManagerAnalyzerEnabled>
                            <nuspecAnalyzerEnabled>false</nuspecAnalyzerEnabled>
                            <nugetconfAnalyzerEnabled>false</nugetconfAnalyzerEnabled>
                            <retireJsAnalyzerEnabled>true</retireJsAnalyzerEnabled>
                        </configuration>
                        <executions>

                            <execution>
                                <id>full-cve</id>
                                <inherited>false</inherited>
                                <phase>verify</phase>
                                <goals>
                                    <goal>aggregate</goal>
                                </goals>
                            </execution>
                        </executions>
                    </plugin>
                </plugins>
            </build>
        </profile>
        <profile>
            <id>artifactory</id>
            <distributionManagement>
                <repository>
                    <id>central</id>
                    <name>odpi-artifactory-primary-0-staging</name>
                    <url>https://odpi.jfrog.io/odpi/egeria-staging</url>
                </repository>
                <snapshotRepository>
                    <id>snapshots</id>
                    <name>odpi-artifactory-primary-0-snapshots</name>
                    <url>https://odpi.jfrog.io/odpi/egeria-snapshot</url>
                </snapshotRepository>
            </distributionManagement>
        </profile>
        <profile>
            <id>license</id>
            <activation>
                <property>
                    <name>License</name>
                </property>
            </activation>
            <build>
                <plugins>
                    <plugin>
                        <groupId>org.codehaus.mojo</groupId>
                        <artifactId>license-maven-plugin</artifactId>
                        <executions>
                            <execution>
                                <id>third-party-parent</id>
                                <inherited>false</inherited>
                                <phase>verify</phase>
                                <configuration>
                                    <acceptPomPackaging>true</acceptPomPackaging>
                                    <includedScopes>compile,runtime</includedScopes>
                                    <outputDirectory>${project.basedir}/licenses</outputDirectory>
                                    <thirdPartyFilename>THIRD_PARTY-full.txt</thirdPartyFilename>
                                </configuration>
                                <goals>
                                    <goal>aggregate-add-third-party</goal>
                                </goals>
                            </execution>
                            <execution>
                                <id>third-party-module</id>
                                <inherited>true</inherited>
                                <phase>verify</phase>
                                <configuration>
                                    <acceptPomPackaging>false</acceptPomPackaging>
                                    <includedScopes>compile,runtime</includedScopes>
                                    <outputDirectory>${project.build.directory}/generated-sources/license
                                    </outputDirectory>
                                    <thirdPartyFilename>THIRD_PARTY.txt</thirdPartyFilename>
                                </configuration>
                                <goals>
                                    <goal>add-third-party</goal>
                                </goals>
                            </execution>
                        </executions>
                    </plugin>
                </plugins>
            </build>
        </profile>
        <profile>
            <id>thirdPartyLocalRepo</id>
            <activation>
                <property>
                    <name>!skipThirdPartyLocalRepo</name>
                </property>
            </activation>
            <!-- The following steps obtain the required Gaian libraries by retrieving, unpacking the distribution and installing into the local maven repo -->
            <build>
                <plugins>
                    <plugin>
                        <groupId>com.googlecode.maven-download-plugin</groupId>
                        <artifactId>download-maven-plugin</artifactId>
                        <inherited>false</inherited>
                        <executions>
                            <execution>
                                <phase>initialize</phase>
                                <goals>
                                    <goal>wget</goal>
                                </goals>
                                <configuration>
                                    <url>
                                        ${gaiandb.url}
                                    </url>
                                    <outputFileName>GAIANDB_V2.1.8_20160523.zip</outputFileName>
                                    <outputDirectory>${project.build.directory}</outputDirectory>
                                </configuration>
                            </execution>
                        </executions>
                    </plugin>
                    <plugin>
                        <groupId>org.apache.maven.plugins</groupId>
                        <artifactId>maven-antrun-plugin</artifactId>
                        <inherited>false</inherited>
                        <executions>
                            <execution>
                                <phase>initialize</phase>
                                <configuration>
                                    <target>
                                        <unzip src="${project.build.directory}/GAIANDB_V2.1.8_20160523.zip"
                                               dest="${project.build.directory}">
                                            <patternset>
                                                <include name="**/GAIANDB.jar"/>
                                                <include name="**/derby.jar"/>
                                            </patternset>
                                        </unzip>
                                    </target>
                                </configuration>
                                <goals>
                                    <goal>run</goal>
                                </goals>
                            </execution>
                        </executions>
                    </plugin>

                    <plugin>
                        <groupId>org.apache.maven.plugins</groupId>
                        <artifactId>maven-install-plugin</artifactId>
                        <inherited>false</inherited>
                        <executions>
                            <execution>
                                <id>install-derby</id>
                                <phase>initialize</phase>
                                <configuration>
                                    <groupId>org.apache.derby</groupId>
                                    <artifactId>derby</artifactId>
                                    <version>${derby.version}</version>
                                    <packaging>jar</packaging>
                                    <file>${project.build.directory}/lib/derby.jar</file>
                                    <generatePom>true</generatePom>
                                </configuration>
                                <goals>
                                    <goal>install-file</goal>
                                </goals>
                            </execution>
                            <execution>
                                <id>install-gaian</id>
                                <phase>initialize</phase>
                                <configuration>
                                    <groupId>com.ibm.gaiandb</groupId>
                                    <artifactId>gaian</artifactId>
                                    <version>${gaian.version}</version>
                                    <packaging>jar</packaging>
                                    <file>${project.build.directory}/lib/GAIANDB.jar</file>
                                    <generatePom>true</generatePom>
                                </configuration>
                                <goals>
                                    <goal>install-file</goal>
                                </goals>
                            </execution>
                        </executions>
                    </plugin>
                </plugins>
            </build>
        </profile>
    </profiles>
</project><|MERGE_RESOLUTION|>--- conflicted
+++ resolved
@@ -127,24 +127,19 @@
         <junit.version>4.13</junit.version>
         <surefire.plugin.version>3.0.0-M4</surefire.plugin.version>
         <mockito.version>3.4.6</mockito.version>
-        <testng.version>7.1.0</testng.version>
+        <testng.version>7.3.0</testng.version>
         <slf4j.version>1.7.30</slf4j.version>
         <logback.version>1.2.3</logback.version>
-        <jackson.version>2.11.1</jackson.version>
+        <jackson.version>2.11.2</jackson.version>
         <jackson.databind.version>2.10.0</jackson.databind.version>
-        <kafka.version>2.5.0</kafka.version>
+        <kafka.version>2.6.0</kafka.version>
         <janus.version>0.5.2</janus.version>
         <gremlin.version>3.4.8</gremlin.version>
         <netty.version>4.1.51.Final</netty.version>
         <spring-boot.version>2.3.2.RELEASE</spring-boot.version>
         <spring.version>5.2.8.RELEASE</spring.version>
-<<<<<<< HEAD
-        <spring-security.version>5.3.3.RELEASE</spring-security.version>
-        <spring-data.version>2.3.2.RELEASE</spring-data.version>
-=======
         <spring-security.version>5.3.4.RELEASE</spring-security.version>
         <spring-data.version>2.3.3.RELEASE</spring-data.version>
->>>>>>> a085e6f1
         <tomcat.version>9.0.37</tomcat.version>
         <commons-io.version>2.7</commons-io.version>
         <commons-collections4.version>4.4</commons-collections4.version>
@@ -165,7 +160,7 @@
         <plexus.version>3.3.0</plexus.version>
         <quartz.version>2.3.2</quartz.version>
         <lucene-analyzers-common.version>8.6.0</lucene-analyzers-common.version>
-        <guava.version>23.0</guava.version>
+        <guava.version>29.0-jre</guava.version>
         <tink.version>1.4.0</tink.version>
         <jsonld.version>0.13.0</jsonld.version>
         <commons-logging.version>1.2</commons-logging.version>
