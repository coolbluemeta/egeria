--- conflicted
+++ resolved
@@ -274,6 +274,7 @@
     </properties>
 
     <dependencyManagement>
+
         <dependencies>
 
             <dependency>
@@ -321,20 +322,10 @@
             <dependency>
                  <groupId>com.fasterxml.jackson.datatype</groupId>
                  <artifactId>jackson-datatype-jsr310</artifactId>
-                 <scope>compile</scope>
+                 <scope>runtime</scope>
                  <version>${jackson.version}</version>
              </dependency>
 
-<<<<<<< HEAD
-            <dependency>
-                <groupId>com.h2database</groupId>
-                <artifactId>h2</artifactId>
-                <scope>compile</scope>
-                <version>${h2-database.version}</version>
-            </dependency>
-
-=======
->>>>>>> b60f87a8
             <dependency>
                 <groupId>org.apache.avro</groupId>
                 <artifactId>avro</artifactId>
@@ -462,14 +453,14 @@
                 <artifactId>gremlin-driver</artifactId>
                 <scope>compile</scope>
                 <version>${gremlin.version}</version>
-	    </dependency>
+	        </dependency>
 
             <dependency>
                 <groupId>org.apache.tinkerpop</groupId>
                 <artifactId>gremlin-shaded</artifactId>
                 <scope>compile</scope>
                 <version>${gremlin.version}</version>
-	    </dependency>
+	        </dependency>
 
             <dependency>
                 <groupId>org.apache.tinkerpop</groupId>
@@ -490,7 +481,7 @@
                 <artifactId>commons-configuration</artifactId>
                 <version>${commons-configuration.version}</version>
                 <scope>compile</scope>
-	</dependency>
+	        </dependency>
 
             <dependency>
                 <groupId>org.apache.commons</groupId>
@@ -3217,14 +3208,12 @@
                 <scope>compile</scope>
             </dependency>
 
-<<<<<<< HEAD
-=======
             <dependency>
                 <groupId>org.hibernate</groupId>
                 <artifactId>hibernate-validator</artifactId>
                 <version>${hibernate-validator.version}</version>
             </dependency>
->>>>>>> b60f87a8
+
         </dependencies>
 
     </dependencyManagement>
@@ -3727,6 +3716,7 @@
                                 <ignoredUnusedDeclaredDependency>org.springframework.boot:spring-boot-starter-actuator</ignoredUnusedDeclaredDependency>
                                 <ignoredUnusedDeclaredDependency>io.micrometer:*</ignoredUnusedDeclaredDependency>
                                 <ignoredUnusedDeclaredDependency>org.junit.platform:*</ignoredUnusedDeclaredDependency>
+                                <ignoredUnusedDeclaredDependency>com.fasterxml.jackson.datatype:jackson-datatype-jsr310:*</ignoredUnusedDeclaredDependency>
                                 <!-- Used with slf4j as default implementation in test scope only -->
                                 <ignoredUnusedDeclaredDependency>ch.qos.logback:logback*:*
                                 </ignoredUnusedDeclaredDependency>
