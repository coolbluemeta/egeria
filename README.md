<!-- SPDX-License-Identifier: CC-BY-4.0 -->
<!-- Copyright Contributors to the ODPi Egeria project. -->

![Egeria Logo](assets/img/ODPi_Egeria_Logo_color.png)

[![GitHub](https://img.shields.io/github/license/odpi/egeria)](LICENSE.md)
[![CII Best Practices](https://bestpractices.coreinfrastructure.org/projects/3044/badge)](https://bestpractices.coreinfrastructure.org/projects/3044)
[![Azure](https://dev.azure.com/odpi/egeria/_apis/build/status/odpi.egeria)](https://dev.azure.com/odpi/Egeria/_build)
[![Quality Gate Status](https://sonarcloud.io/api/project_badges/measure?project=odpi_egeria&metric=alert_status)](https://sonarcloud.io/dashboard?id=odpi_egeria)
[![Maven Central](https://img.shields.io/maven-central/v/org.odpi.egeria/egeria)](https://mvnrepository.com/artifact/org.odpi.egeria)


# Egeria - Open Metadata and Governance
  
Egeria provides the Apache 2.0 licensed [open metadata and governance](open-metadata-publication/website/README.md)
type system, frameworks, APIs, event payloads and interchange protocols to enable tools,
engines and platforms to exchange metadata in order to get the best
value from data whilst ensuring it is properly governed.

## Digging deeper

<<<<<<< HEAD
See the [Home Page](index.md) for more information about the project and [ODPi Egeria Site Organization Page](Content-Organization.md) for details on how the content of the project is organized.
=======
See the [Home Page](index.md) for more information about the project and [ODPi Egeria Site Organization Page](Content-Organization.md)
for details on how the content of the project is organized.  In addition,
see the [release notes](release-notes) to understand the function that has been
delivered in each release.

>>>>>>> e08d1ebc

## Egeria governance

This project aims to operate in a transparent, accessible way for the benefit
of the ODPi Egeria community.
All participation in this project is open and not
bound to any corporate affiliation.

To understand how to join and contribute see the 
[Community Guide](./Community-Guide.md).

All participants are bound the ODPi's [Code of Conduct](https://github.com/odpi/specs/wiki/ODPi-Code-of-Conduct).
The governance of the project is described in more detail in the
[Egeria Operations](./Egeria-Operations.md).

## Call schedule

The Egeria team run two calls every Thursday and all are welcome

* **Developers call** - one hour - 
  Discussion on code development - not minuted -
  
  10 am (UK); 11 am (Amsterdam/CET); 12pm (Bucharest)
  
  Zoom Conference [https://zoom.us/j/523629111](https://zoom.us/j/523629111)
  
* **Community call** - one hour - 
  Demos, meet-ups and other activities going on in the Egeria community
  
  2pm (UK); 3pm (Amsterdam/CET); 4pm (Bucharest)
  
  Zoom Conference [https://zoom.us/j/523629111](https://zoom.us/j/523629111)
 
  Meeting Agenda and Minutes are here [https://github.com/odpi/data-governance/wiki](https://github.com/odpi/data-governance/wiki)
  

## Monthly maintainers face-to-face meetings

The Egeria maintainers have a face-to-face meeting every month.  Details of these meetings are on the
[Egeria wiki](https://github.com/odpi/egeria/wiki).


----
License: [CC BY 4.0](https://creativecommons.org/licenses/by/4.0/),
Copyright Contributors to the ODPi Egeria project.<|MERGE_RESOLUTION|>--- conflicted
+++ resolved
@@ -19,15 +19,10 @@
 
 ## Digging deeper
 
-<<<<<<< HEAD
-See the [Home Page](index.md) for more information about the project and [ODPi Egeria Site Organization Page](Content-Organization.md) for details on how the content of the project is organized.
-=======
 See the [Home Page](index.md) for more information about the project and [ODPi Egeria Site Organization Page](Content-Organization.md)
 for details on how the content of the project is organized.  In addition,
-see the [release notes](release-notes) to understand the function that has been
-delivered in each release.
-
->>>>>>> e08d1ebc
+the [release notes](release-notes) show the function that has been
+delivered in each release and our future plans.
 
 ## Egeria governance
 
