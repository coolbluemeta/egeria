/*
 * SPDX-License-Identifier: Apache-2.0
 * Copyright Contributors to the ODPi Egeria project.
 */

/*
 * Dependency Management - to fix versions. Pick up maven build settings for now
 */

description = 'Egeria BOM (Bill of materials). Egeria provides the standards, frameworks, reference implementations and conformance tests for open metadata and governance.'

apply plugin: 'java-platform'

// Allow this platform to include other platforms - but removes error checking
// for direct dependencies here - which we do not want to include. be careful!
javaPlatform {
    allowDependencies()
}

// Assign variables for any constraints
ext {
    lombokVersion = '1.18.28'
    // TODO: version 4 under new package name
    antlrVersion = '3.5.3'
    ST4Version = '4.3.4'
    avroVersion = '1.11.3'
    xtdbVersion = '1.24.0'
    clojureVersion = '1.11.1'
    classgraphVersion = '4.8.165'
    classmateVersion = '1.5.1'
    collections4Version = '4.4'
    commonscodecVersion = '1.16.1'
    commonsconfiguration2Version = '2.9.0'
    commonsconfigurationVersion = '1.10'
    commonsioVersion = '2.15.1'
    commonsloggingVersion = '1.3.0'
    commonstextVersion = '1.11.0'
    commonscliVersion = '1.6.0'
    elasticsearchVersion = '8.7.1'
    findbugsVersion = '3.0.2'
    glassfishVersion = '1.1.4'
    // TODO: Held back for compatability
    gremlinVersion = '3.5.6'
    // TODO: Version 4 under new package name. 3.0.13 is held to be compat with gradle tests (fvt)
    groovyVersion = '3.0.15'
    guavaVersion = '33.0.0-jre'
    hamcrestVersion = '2.2'
    hdrhistogramVersion = '2.1.12'
    hibernatevalidatorVersion = '8.0.1.Final'
    // TODO There is now a version 5 codestream of the next 2 http dependencies
    httpclientVersion = '4.5.14'
    httpcoreVersion = '4.4.16'
    jacksonVersion = '2.15.0'
    jacksonDatabindVersion = '2.16.1'
    jacksonaslVersion = '1.9.14-atlassian-6'
    jakartaannotationVersion = '2.1.1'
    jakartapersistenceVersion = '3.1.0'
    jakartavalidationVersion = '3.0.2'
    janusVersion = '0.6.4'
    javassistVersion = '3.29.2-GA'
    jaxbVersion = '2.3.1'
    jenaVersion = '4.7.0'
    jodatimeVersion = '2.12.7'
    jsonldVersion = '0.13.6'
    junitVersion = '4.13.2'
    junitjupiterVersion = '5.10.2'
    junitplatformVersion = '1.9.2'
    jwtVersion = '9.37.1'
    jwtApiVersion = '0.11.5'
    jwtImplVersion = '0.11.5'
    jwtJacksonVersion = '0.11.5'
    kafkaVersion = '3.6.1'
    lang3Version = '3.14.0'
    logbackVersion = '1.5.3'
    lettuceVersion = '6.3.1.RELEASE'
    // TODO: Version 9 now available
    luceneVersion = '8.11.2'
    openlineageVersion = '1.8.0'
    ossVersion = '4.16.0'
    // TODO: Held as data engine breaks
    mockitoVersion = '4.11.0'
    plexusVersion = '4.0.0'
    postgresVersion = '42.7.2'
<<<<<<< HEAD
    prometheusVersion = '1.12.0'
    nettyVersion = '4.1.107.Final'
=======
    prometheusVersion = '1.12.4'
    nettyVersion = '4.1.106.Final'
>>>>>>> 0ac411ed
    quartzVersion = '2.3.2'
    reflectionsVersion = '0.10.2'
    sanitizerVersion = '1.2.3'
    // TODO: May be able to remove as moving to jakarta servlet
    servletVersion = '4.0.1'
    jakartaServletVersion = '6.0.0'
    sleepycatVersion = '18.3.12'
    slf4jVersion = '2.0.6'
    snappyVersion = '1.1.10.5'
    springbootVersion = '3.1.4'
    spotbugsVersion = '4.8.3'
    springdataVersion = '3.0.3'
    springldapVersion = '3.0.1'
    springsecurityVersion = '6.1.4'
    springsecurityJwtVersion = '1.1.1.RELEASE'
    swaggerVersion = '2.2.20'
    testngVersion = '7.8.0'
    thriftVersion = '0.19.0'
    springwebVersion = '6.0.6'
    tinkVersion = '1.12.0'
    tomcatVersion = '10.1.13'
    validationVersion = '2.0.1.Final'
    gsonVersion = '2.10.1'
    antVersion = '1.10.14'
    jnrVersion = '3.1.19'
    cassandraVersion = '4.1.3'
    protobufVersion = '3.25.3'
    osgiVersion = '8.0.0'
    log4jVersion = '2.22.1'
    jacksonjdk8Version = '2.16.1'
    reactivestreamsVersion = '1.0.4'
    springdocStarterVersion = '2.2.0'
    jacocoVersion = '0.8.8'
    snakeYamlVersion = '2.2'
}

dependencies {
    // Only use this to bring in platforms, which are *constraints*
    dependencies {
        api(platform('net.openhft:chronicle-bom:2.24ea80'))
    }
    constraints {
        api("ch.qos.logback:logback-classic:${logbackVersion}")
        api("ch.qos.logback:logback-core:${logbackVersion}")
        api("com.datastax.oss:java-driver-core:${ossVersion}")
        api("com.fasterxml.jackson.core:jackson-databind:${jacksonDatabindVersion}")
        api("com.fasterxml.jackson.core:jackson-annotations:${jacksonVersion}")
        api("com.fasterxml.jackson.core:jackson-core:${jacksonVersion}")
        api("com.fasterxml.jackson.core:jackson-datatype-jsr310:${jacksonVersion}")
        api("com.fasterxml.jackson.dataformat:jackson-dataformat-yaml:${jacksonVersion}")
        api("com.fasterxml:classmate:${classmateVersion}")
        api("com.github.jsonld-java:jsonld-java:${jsonldVersion}")
        api("com.google.crypto.tink:tink:${tinkVersion}")
        api("com.github.spotbugs:spotbugs-annotations:${spotbugsVersion}")
        api("com.google.code.findbugs:jsr305:${findbugsVersion}")
        api("com.google.guava:guava:${guavaVersion}")
        api("com.mikesamuel:json-sanitizer:${sanitizerVersion}")
        api("com.sleepycat:je:${sleepycatVersion}")
        api("commons-codec:commons-codec:${commonscodecVersion}")
        api("commons-io:commons-io:${commonsioVersion}")
        api("commons-cli:commons-cli:${commonscliVersion}")
        api("commons-logging:commons-logging:${commonsloggingVersion}")
        api("org.apache.commons:commons-text:${commonstextVersion}")
        api("io.github.classgraph:classgraph:${classgraphVersion}")
//            api("io.jsonwebtoken:jjwt:${jwtVersion}")
        api("com.nimbusds:nimbus-jose-jwt:${jwtVersion}")
        api("io.jsonwebtoken:jjwt-api:${jwtApiVersion}")
        api("io.lettuce:lettuce-core:${lettuceVersion}")
        api("io.micrometer:micrometer-registry-prometheus:${prometheusVersion}")
        api("io.netty:netty-handler:${nettyVersion}")
        api("io.netty:netty-common:${nettyVersion}")
        api("io.netty:netty-buffer:${nettyVersion}")
        api("io.netty:netty-codec:${nettyVersion}")
        api("io.netty:netty-all:${nettyVersion}")
        api("io.netty:netty-transport:${nettyVersion}")
        api("io.netty:netty-resolver:${nettyVersion}")
        api("io.swagger.core.v3:swagger-annotations:${swaggerVersion}")
        api("io.openlineage:openlineage-java:${openlineageVersion}")
        api("jakarta.persistence:jakarta.persistence-api:${jakartapersistenceVersion}")
        api("jakarta.validation:jakarta.validation-api:${jakartavalidationVersion}")
        api("javax.xml.bind:jaxb-api:${jaxbVersion}")
        api("org.apache.avro:avro:${avroVersion}")
        api("org.apache.commons:commons-collections4:${collections4Version}")
        api("org.apache.commons:commons-lang3:${lang3Version}")
        api("org.apache.httpcomponents:httpclient:${httpclientVersion}")
        api("org.apache.httpcomponents:httpcore:${httpcoreVersion}")
        api("org.apache.httpcomponents:httpcore-nio:${httpcoreVersion}")
        api("org.apache.httpcomponents:httpcore-osgi:${httpcoreVersion}")
        api("org.apache.jena:jena-core:${jenaVersion}")
        api("org.apache.kafka:kafka-clients:${kafkaVersion}")
        api("org.apache.lucene:lucene-core:${luceneVersion}")
        api("org.apache.lucene:lucene-analyzers-common:${luceneVersion}")
        api("org.apache.lucene:lucene-queryparser:${luceneVersion}")
        api("org.apache.lucene:lucene-spatial:${luceneVersion}")
        api("org.apache.lucene:lucene-spatial-extras:${luceneVersion}")
        api("org.apache.tinkerpop:tinkergraph-gremlin:${gremlinVersion}")
        api("org.apache.tinkerpop:gremlin-driver:${gremlinVersion}")
        api("org.apache.tinkerpop:gremlin-core:${gremlinVersion}")
        api("org.apache.tinkerpop:gremlin-groovy:${gremlinVersion}")
        api("org.apache.tinkerpop:gremlin-shaded:${gremlinVersion}")
        api("org.apache.tomcat.embed:tomcat-embed-core:${tomcatVersion}")
        //TODO May need to exclude tomcat-annotations-api
        api("org.apache.tomcat:tomcat-coyote:${tomcatVersion}")
        //TODO May need to exclude tomcat-annotations-api
        api("org.codehaus.groovy:groovy:${groovyVersion}")
        api("org.codehaus.groovy:groovy-cli-picocli:${groovyVersion}")
        api("org.codehaus.groovy:groovy-console:${groovyVersion}")
        api("org.codehaus.groovy:groovy-jsr223:${groovyVersion}")
        api("org.codehaus.groovy:groovy-templates:${groovyVersion}")
        api("org.codehaus.groovy:groovysh:${groovyVersion}")
        api("org.elasticsearch:elasticsearch:${elasticsearchVersion}")
        api("org.elasticsearch.client:elasticsearch-rest-client:${elasticsearchVersion}")
        api("co.elastic.clients:elasticsearch-java:${elasticsearchVersion}")
        api("org.codehaus.plexus:plexus-utils:${plexusVersion}")
        api("org.hdrhistogram:HdrHistogram:${hdrhistogramVersion}")
        api("org.janusgraph:janusgraph-core:${janusVersion}")
        api("org.janusgraph:janusgraph-inmemory:${janusVersion}")
        api("org.janusgraph:janusgraph-driver:${janusVersion}")
        api("org.javassist:${javassistVersion}")
        api("org.postgresql:postgresql:${postgresVersion}")
        api("org.quartz-scheduler:quartz:${quartzVersion}")
        api("org.reflections:reflections:${reflectionsVersion}")
        api("org.slf4j:jcl-over-slf4j:${slf4jVersion}")
        api("org.slf4j:slf4j-api:${slf4jVersion}")
        api("org.springframework.boot:spring-boot-autoconfigure:${springbootVersion}")
        api("org.springframework.boot:spring-boot:${springbootVersion}")
        api("org.springframework.boot:spring-boot-starter-web:${springbootVersion}")
        api("org.springframework.boot:spring-boot-starter-validation:${springbootVersion}")
        api("org.springframework.data:spring-data-commons:${springdataVersion}")
        api("org.springframework.boot:spring-boot-test:${springbootVersion}")
        api("org.springframework.boot:spring-boot-starter-test:${springbootVersion}")
        api("org.springframework.boot:spring-boot-starter-security:${springbootVersion}")
        api("org.springframework.boot:spring-boot-starter-data-redis:${springbootVersion}")
        api("org.springframework.boot:spring-boot-starter-actuator:${springbootVersion}")
        api("org.springframework.boot:spring-boot-starter-oauth2-resource-server:${springbootVersion}")
        api("org.springframework.security:spring-security-config:${springsecurityVersion}")
        api("org.springframework.security:spring-security-core:${springsecurityVersion}")
        api("org.springframework.security:spring-security-ldap:${springsecurityVersion}")
        api("org.springframework.security:spring-security-web:${springsecurityVersion}")
        api("org.springframework.security:spring-security-jwt:${springsecurityJwtVersion}")
        api("org.springframework.security:spring-security-oauth2-jose:${springsecurityVersion}")
        api("org.springframework:spring-aop:${springwebVersion}")
        api("org.springframework:spring-beans:${springwebVersion}")
        api("org.springframework:spring-context:${springwebVersion}")
        api("org.springframework:spring-expression:${springwebVersion}")
        api("org.springframework:spring-test:${springwebVersion}")
        api("org.springframework:spring-jdbc:${springwebVersion}")
        api("org.springframework:spring-web:${springwebVersion}")
        api("org.springframework:spring-webmvc:${springwebVersion}")
        api("org.springframework:spring-tx:${springwebVersion}")
        api("org.springframework:spring-core:${springwebVersion}")
        api("org.springframework.ldap:ldap-core:${springldapVersion}")
        api("javax.servlet:javax.servlet-api:${servletVersion}")
        api("jakarta.servlet:jakarta.servlet-api:${jakartaServletVersion}")
        api("commons-configuration:commons-configuration:${commonsconfigurationVersion}")
        api("org.apache.commons:commons-configuration2:${commonsconfiguration2Version}")
        api("org.hibernate:hibernate-validator:${hibernatevalidatorVersion}")
        api("org.apache.thrift:libthrift:${thriftVersion}")
        api("org.apache.cassandra:cassandra-all:${cassandraVersion}")
        api("org.apache.ant:ant:${antVersion}")
        api("com.google.protobuf:protobuf-java:${protobufVersion}")
        api("com.google.code.gson:gson:${gsonVersion}")
        api("com.github.jnr:jnr-posix:${jnrVersion}")
        api("org.osgi:org.osgi.core:${osgiVersion}")
        api("org.apache.logging.log4j:log4j-api:${log4jVersion}")
        api("com.fasterxml.jackson.datatype:jackson-datatype-jdk8:${jacksonjdk8Version}")
        api("org.reactivestreams:reactive-streams:${reactivestreamsVersion}")

        api("org.projectlombok:lombok:${lombokVersion}")
        api("org.projectlombok:lombok:${lombokVersion}")
        api("org.springdoc:springdoc-openapi-starter-webmvc-ui:${springdocStarterVersion}")
        api("io.swagger.core.v3:swagger-annotations-jakarta:${swaggerVersion}")

        // testng also used in our 'source' code to support unit tests
        api("org.testng:testng:${testngVersion}")
        api("joda-time:joda-time:${jodatimeVersion}")
        api("org.antlr:antlr-runtime:${antlrVersion}")
        api("org.antlr:ST4:${ST4Version}")
        api("org.apache.jena:jena-arq:${jenaVersion}")
        api("org.codehaus.jackson:jackson-mapper-asl:${jacksonaslVersion}")
        api("org.codehaus.jackson:jackson-core-asl:${jacksonaslVersion}")
        api("org.janusgraph:janusgraph-berkeleyje:${janusVersion}")
        api("org.janusgraph:janusgraph-cql:${janusVersion}")
        api("org.janusgraph:janusgraph-lucene:${janusVersion}")
        api("org.janusgraph:janusgraph-es:${janusVersion}")
        api("org.janusgraph:janusgraph-hbase:${janusVersion}")
        api("org.xerial.snappy:snappy-java:${snappyVersion}")
        api("javax.servlet:javax.servlet-api:${servletVersion}")
        api("io.jsonwebtoken:jjwt-impl:${jwtImplVersion}")
        api("io.jsonwebtoken:jjwt-jackson:${jwtJacksonVersion}")
        api("junit:junit:${junitVersion}")
        api("org.glassfish:javax.json:${glassfishVersion}")
        api("org.junit.jupiter:junit-jupiter:${junitjupiterVersion}")
        api("org.junit.jupiter:junit-jupiter-api:${junitjupiterVersion}")
        api("org.junit.jupiter:junit-jupiter-engine:${junitjupiterVersion}")
        api("org.junit.jupiter:junit-platform-runner:${junitplatformVersion}")
        api("org.junit.jupiter:junit-platform-suite-api:${junitplatformVersion}")
        api("org.junit.vintage:junit-vintage-engine:${junitplatformVersion}")
        api("org.mockito:mockito-core:${mockitoVersion}")
        api("org.mockito:mockito-junit-jupiter:${mockitoVersion}")
        api("org.mockito:mockito-inline:${mockitoVersion}")
        api("org.slf4j:slf4j-simple:${slf4jVersion}")
        api("org.testng:testng:${testngVersion}")
        api("org.hamcrest:hamcrest:${hamcrestVersion}")
        api("org.yaml:snakeyaml:${snakeYamlVersion}")

        // Explicitly enforced versions of transitive dependencies to mitigate potential CVEs reported by static security scans.
        //TODO: Remove dependency line below in case the new parent library is updated and pulls good version.
        api("com.beust:jcommander:1.82")
        api("org.antlr:antlr4:4.13.1")
        api("org.apache.ivy:ivy:2.5.2")

        // XTDB Additions
        api("com.xtdb:xtdb-core:${xtdbVersion}")
        api("org.clojure:clojure:${clojureVersion}")
        // Dependencies only required if configured to run with these extras: they will be included in the
        // 'jar-with-dependencies' by default, but if you do not need them you can remove them and re-build
        // to get a smaller footprint with less potential CVE exposure.
        // runtimeOnly("org.apache.lucene:lucene-analyzers-common:${luceneVersion}")
        api("com.xtdb:xtdb-lucene:${xtdbVersion}")
        api("com.xtdb:xtdb-rocksdb:${xtdbVersion}")
        api("com.xtdb:xtdb-lmdb:${xtdbVersion}")
        api("com.xtdb:xtdb-kafka:${xtdbVersion}")
        api("com.xtdb:xtdb-jdbc:${xtdbVersion}")
        api("com.xtdb:xtdb-s3:${xtdbVersion}")
        api("com.xtdb:xtdb-metrics:${xtdbVersion}")

        // Add in Egeria's own projects -- not for us, but for our users
        //subprojects.forEach { subProject ->
        rootProject.subprojects.forEach { subProject ->
            // TODO what do we want to exclude from our BOM?
            if (subProject.name != 'bom') {
                // Naming convention for our maven artifacts
                api("org.odpi.egeria:" + subProject.name + ":" + version)
            }
        }
    }
}

// Special publication for our BOM, which is our top level project - in lieu of the root project
publishing {
    publications {
        mavenmodule(MavenPublication) {
            // We override the assumed 'bom' project name and use as a drop-in replacement for the
            // egeria module, which was used as the BOM in the 3.x maven build
            artifactId = "egeria"
            from components.javaPlatform
            pom {
                url = 'http://egeria.odpi.org'
                licenses {
                    // Code
                    license {
                        name = 'The Apache License, Version 2.0'
                        url = 'http://www.apache.org/licenses/LICENSE-2.0.txt'
                    }
                    // Docs
                    license {
                        name = 'Creative Commons Attribution 4.0 International (CC BY 4.0)'
                        url = 'https://creativecommons.org/licenses/by/4.0'
                    }
                }
                developers {
                    developer {
                        id = 'mandy-chessell'
                        name = 'Mandy Chessell'
                        email = 'mandy.e.chessell@gmail.com'
                        timezone = 'Europe/London'
                        roles = ['Project Leader']
                        organization = 'Pragmatic Data Research Ltd'
                    }
                    developer {
                        id = 'planetf1'
                        name = 'Nigel Jones'
                        email = 'nigel.l.jones+git@gmail.com'
                        roles = ['maintainer']
                        organization = 'IBM Corporation'
                    }
                }
                scm {
                    connection = 'scm:git:git://github.com/odpi/egeria.git'
                    developerConnection = 'scm:git:ssh://github.com/odpi/egeria/egeria.git'
                    url = 'http://github.com/odpi/egeria'
                }
                organization {
                    name = 'LF AI & Data Foundation'
                    url = 'https://lfaidata.foundation'
                }
                issueManagement {
                    system = 'GitHub'
                    url = 'https://github.com/odpi/egeria/issues'
                }
                inceptionYear = '2018'
                mailingLists {
                    mailingList {
                        name = 'Egeria mailing list'
                        subscribe = 'egeria-technical-discuss+subscribe@lists.lfaidata.foundation'
                        unsubscribe = 'egeria-technical-discuss+unsubscribe@lists.lfaidata.foundation'
                        post = 'egeria-technical-discuss@lists.lfaidata.foundation'
                        archive = 'https://lists.lfaidata.foundation/g/egeria-technical-discuss/topics'
                    }
                }

            }
            // Override the project name & description for the pom based on properties set in the child build.gradle (hard to default & required for maven central)
            pom.withXml {
                // NOTE - this subproject is similar to the root project in maven, in that it defines the BOM
                asNode().appendNode('description', "${project.description}")
                asNode().appendNode('name', "${project.name}")
            }
        }
    }
}
if (System.getenv("CI")) {
    apply plugin: 'signing'
    signing {
        // gpg --export-secret-keys myemal@gmail.com | base64
        def signingKey = System.getenv('OSSRH_GPG_PRIVATE_KEY')
        // Passphrase for key
        def signingPassword = System.getenv('OSSRH_GPG_PASSPHRASE')
        // public key id (last 8 characters only) - note keys also need uploading to all the main registries
        def signingKeyId = System.getenv('OSSRH_GPG_KEYID')
        // We use these values from secrets rather than gradle.properties
        useInMemoryPgpKeys(signingKeyId, signingKey, signingPassword)
        sign publishing.publications.mavenmodule
    }
}
<|MERGE_RESOLUTION|>--- conflicted
+++ resolved
@@ -81,13 +81,8 @@
     mockitoVersion = '4.11.0'
     plexusVersion = '4.0.0'
     postgresVersion = '42.7.2'
-<<<<<<< HEAD
-    prometheusVersion = '1.12.0'
     nettyVersion = '4.1.107.Final'
-=======
     prometheusVersion = '1.12.4'
-    nettyVersion = '4.1.106.Final'
->>>>>>> 0ac411ed
     quartzVersion = '2.3.2'
     reflectionsVersion = '0.10.2'
     sanitizerVersion = '1.2.3'
