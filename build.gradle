--- conflicted
+++ resolved
@@ -127,11 +127,7 @@
             implementation("org.apache.tinkerpop:tinkergraph-gremlin:3.4.10")
             implementation("org.apache.tinkerpop:gremlin-driver:3.4.10")
             implementation("org.apache.tinkerpop:gremlin-core:3.4.10")
-<<<<<<< HEAD
             implementation("org.apache.tomcat.embed:tomcat-embed-core:9.0.45") //TODO May need to exclude tomcat-annotations-api
-=======
-            implementation("org.apache.tomcat.embed:tomcat-embed-core:9.0.44") //TODO May need to exclude tomcat-annotations-api
->>>>>>> 273fd452
             implementation("org.codehaus.groovy:groovy:3.0.7")
             implementation("org.codehaus.groovy:groovy-cli-picocli:3.0.7")
             implementation("org.codehaus.groovy:groovy-console:3.0.7")
