/*
 * SPDX-License-Identifier: Apache-2.0
 * Copyright Contributors to the ODPi Egeria project.
 */


/*
 * Used for Build scripts/plugins only
*/

buildscript {
    repositories { jcenter()
    }

    //dependencies {
    //    classpath 'com.netflix.nebula:gradle-aggregate-javadocs-plugin:3.0.1'
    //}
}

/*
 * Plugins for this parent module only - so just high level project related
 */

plugins {
        //id "nebula.lint" version "16.9.0"
<<<<<<< HEAD
        //id "nebula-aggregate-javadocs"
        id "io.spring.dependency-management" version "1.0.9.RELEASE"
=======
        //id "nebula-aggregate-javadocs'" "
>>>>>>> 5b8a09ba
    }

/* run './gradlew aggregateJavadocs' at top level to build all docs & output to build/docs/javadoc */
apply plugin: 'nebula-aggregate-javadocs'




/*
 * Configuration for all projects - INCLUDING this one
 */

allprojects {

    group = 'org.odpi.egeria'
    version = '2.5-SNAPSHOT'


    // This enforces version checking but is slow to process
    //apply plugin: 'nebula.lint'
    //gradleLint {
    //    rules = ['all-dependency'] // TODO: Change to criticalRules when ready to enforce
    //
    //}
}

/*
 * Configuration for sub projects only
 */

subprojects {

    //apply plugin: "io.spring.dependency-management"

    // Mostly java, so default to this for now
    apply plugin: 'java'

    // As we've migrated from maven - we'll assume all submodules publish directly to maven
    apply plugin: 'maven-publish'

    // In a few cases we need dependencies from outside the tree - mostly just hadoop binding (and the pom)
    // Use JCenter for performance, and our own official build snapshots for gaian/ranger/derby & main egeria BOM for version fixing
    repositories {
        jcenter()
        maven { url("https://odpi.jfrog.io/odpi/egeria-snapshot") }
        //mavenLocal()
        }

    /*
     * Dependency Management - to fix versions. Pick up maven build settings for now
     */
    dependencies {
        constraints {
            //implementation("com.ibm.gaiandb:gaian":"")
            implementation("ch.qos.logback:logback-classic:1.2.3")
            implementation("ch.qos.logback:logback-core:1.2.3")
            implementation("com.datastax.oss:java-driver-core:4.9.0")
            implementation("com.fasterxml.jackson.core:jackson-annotations:2.11.3")
            implementation("com.fasterxml.jackson.core:jackson-core:2.11.3")
            implementation("com.fasterxml.jackson.core:jackson-databind:2.11.3")
            implementation("com.fasterxml.jackson.core:jackson-datatype-jsr310:2.11.3")
            implementation("com.fasterxml:classmate:1.5.1")
            implementation("com.github.jsonld-java:jsonld-java:0.13.2")
            implementation("com.github.spotbugs:spotbugs-annotations:4.1.3")
            implementation("com.google.crypto.tink:tink:1.4.0")
            implementation("com.google.code.findbugs:jsr305:3.0.2")
            implementation("com.google.guava:guava:30.0-jre")
            implementation("com.h2database:h2:1.4.200")
            implementation("com.mikesamuel:json-sanitizer:1.2.1")
            implementation("com.sleepycat:je:18.3.12")
            implementation("commons-codec:commons-codec:1.15")
            implementation("commons-io:commons-io:2.8.0")
            implementation("commons-logging:commons-logging:1.2")
            implementation("io.github.classgraph:classgraph:4.8.90")
            implementation("io.jsonwebtoken:jjwt:0.9.1")
            implementation("io.micrometer:micrometer-registry-prometheus:1.5.5")
            implementation("io.netty:netty-all:4.1.53.Final")
            implementation("io.netty:netty-buffer:4.1.53.Final")
            implementation("io.netty:netty-codec:4.1.52.Final")
            implementation("io.netty:netty-common:4.1.53.Final")
            implementation("io.netty:netty-handler:4.1.53.Final")
            implementation("io.netty:netty-resolver:4.1.52.Final")
            implementation("io.netty:netty-transport:4.1.53.Final")
            implementation("io.swagger.core.v3:swagger-annotations:2.1.5")
            implementation("jakarta.annotation:jakarta.annotation-api:1.3.5")
            implementation("jakarta.persistence:jakarta.persistence-api:2.2.3")
            implementation("javax.validation:validation-api:2.0.1.Final")
            implementation("javax.xml.bind:jaxb-api:2.3.1")
            implementation("org.apache.avro:avro:1.10.0")
            implementation("org.apache.commons:commons-collections4:4.4")
            implementation("org.apache.commons:commons-lang3:3.11")
            implementation("org.apache.derby:derby:10.8.3.1")
            implementation("org.apache.hadoop:hadoop-common:2.9.2")
            implementation("org.apache.httpcomponents:httpclient:4.5.13")
            implementation("org.apache.httpcomponents:httpcore:4.4.13")
            implementation("org.apache.jena:jena-core:3.16.0")
            implementation("org.apache.kafka:kafka-clients:2.6.0")
            implementation("org.apache.lucene:lucene-analyzers-common:8.6.3")
            implementation("org.apache.lucene:lucene-core:8.4.1")
            implementation("org.apache.lucene:lucene-queryparser:8.4.1")
            implementation("org.apache.lucene:lucene-spatial:8.4.1")
            implementation("org.apache.lucene:lucene-spatial-extras:8.4.1")
            implementation("org.apache.ranger:ranger-plugins-common:1.2.0")
            implementation("org.apache.tinkerpop:gremlin-core:3.4.8")
            implementation("org.apache.tinkerpop:gremlin-driver:3.4.8")
            implementation("org.apache.tinkerpop:tinkergraph-gremlin:3.4.8")
            implementation("org.apache.tomcat.embed:tomcat-embed-core:9.0.39") //TODO May need to exclude tomcat-annotations-api
            implementation("org.codehaus.groovy:groovy:3.0.6")
            implementation("org.codehaus.groovy:groovy-cli-picocli:3.0.6")
            implementation("org.codehaus.groovy:groovy-console:3.0.6")
            implementation("org.codehaus.groovy:groovy-jsr223:3.0.6")
            implementation("org.codehaus.groovy:groovy-templates:3.0.6")
            implementation("org.codehaus.groovy:groovysh:3.0.6")
            implementation("org.codehaus.plexus:plexus-utils:3.3.0")
            implementation("org.elasticsearch:elasticsearch:7.9.2")
            implementation("org.hdrhistogram:HdrHistogram:2.1.12")
            implementation("org.janusgraph:janusgraph-core:0.5.2")
            implementation("org.janusgraph:janusgraph-driver:0.5.2")
            implementation("org.janusgraph:janusgraph-inmemory:0.5.2")
            implementation("org.javassist:3.27.0-GA")
            implementation("org.quartz-scheduler:quartz:2.3.2")
            implementation("org.reflections:reflections:0.9.12")
            implementation("org.slf4j:jcl-over-slf4j:1.7.30")
            implementation("org.slf4j:slf4j-api:1.7.30")
            implementation("org.springdoc:springdoc-openapi-ui:1.4.6")
            implementation("org.springframework.boot:spring-boot:2.3.3.RELEASE")
            implementation("org.springframework.boot:spring-boot-autoconfigure:2.3.3.RELEASE")
            implementation("org.springframework.boot:spring-boot-starter-actuator:2.3.3.RELEASE")
            implementation("org.springframework.boot:spring-boot-starter-data-jpa:2.3.3.RELEASE")
            implementation("org.springframework.boot:spring-boot-starter-security:2.3.3.RELEASE")
            implementation("org.springframework.boot:spring-boot-starter-validation:2.3.3.RELEASE")
            implementation("org.springframework.boot:spring-boot-starter-web:2.3.3.RELEASE")
            implementation("org.springframework.cloud:spring-cloud-starter-netflix-zuul:2.2.5.RELEASE")
            implementation("org.springframework.data:spring-data-commons:2.3.4.RELEASE")
            implementation("org.springframework.data:spring-data-jpa:2.3.4.RELEASE")
            implementation("org.springframework.security:spring-security-config:5.4.1")
            implementation("org.springframework.security:spring-security-core:5.4.1")
            implementation("org.springframework.security:spring-security-ldap:5.4.1")
            implementation("org.springframework.security:spring-security-web:5.4.1")
            implementation("org.springframework:spring-aop:5.2.9.RELEASE")
            implementation("org.springframework:spring-beans:5.2.9.RELEASE")
            implementation("org.springframework:spring-context:5.2.9.RELEASE")
            implementation("org.springframework:spring-core:5.2.9.RELEASE")
            implementation("org.springframework:spring-expression:5.2.9.RELEASE")
            implementation("org.springframework:spring-jdbc:5.2.9.RELEASE")
            implementation("org.springframework:spring-test:5.2.9.RELEASE")
            implementation("org.springframework:spring-tx:5.2.9.RELEASE")
            implementation("org.springframework:spring-web:5.2.9.RELEASE")
            implementation("org.springframework:spring-webmvc:5.2.9.RELEASE")
            // testng also used in our 'source' code to support unit tests
            implementation("org.testng:testng:7.3.0")
            implementation("org.yaml:snakeyaml:1.27")
            runtime("joda-time:joda-time:2.10.6")
            runtime("org.antlr:antlr-runtime:3.5.2")
            runtime("org.apache.jena:jena-arq:3.16.0")
            runtime("org.codehaus.jackson:jackson-core-asl:1.9.13")
            runtime("org.codehaus.jackson:jackson-mapper-asl:1.9.13-atlassian-2")
            runtime("org.janusgraph:janusgraph-berkeleyje:0.5.2")
            runtime("org.janusgraph:janusgraph-cassandra:0.5.2")
            runtime("org.janusgraph:janusgraph-cql:0.5.2")
            runtime("org.janusgraph:janusgraph-es:0.5.2")
            runtime("org.janusgraph:janusgraph-lucene:0.5.2")
            runtime("org.xerial.snappy:snappy-java:1.1.7.7")
            testImplementation("junit:junit:4.13")
            testImplementation("org.glassfish:javax.json:1.1.4")
            testImplementation("org.junit.jupiter:junit-jupiter-api:5.7.0")
            testImplementation("org.junit.jupiter:junit-jupiter-engine:5.7.0")
            testImplementation("org.junit.jupiter:junit-platform-runner:1.7.0")
            testImplementation("org.junit.jupiter:junit-platform-suite-api:1.7.0")
            testImplementation("org.mockito:mockito-core:3.5.13")
            testImplementation("org.mockito:mockito-inline:3.5.13")
            testImplementation("org.mockito:mockito-junit-jupiter:3.6.0")
            testImplementation("org.slf4j:slf4j-simple:1.7.30")
            testImplementation("org.testng:testng:7.3.0")
        }
    }

    java {
        withSourcesJar()
    }

    publishing {
        publications {
            maven(MavenPublication) {
                from(components.java)
            }
        }
    }

    tasks.withType(JavaCompile) {
        options.encoding = 'UTF-8'
        sourceCompatibility = "1.8"
        targetCompatibility = "1.8"
    }

}<|MERGE_RESOLUTION|>--- conflicted
+++ resolved
@@ -12,9 +12,9 @@
     repositories { jcenter()
     }
 
-    //dependencies {
-    //    classpath 'com.netflix.nebula:gradle-aggregate-javadocs-plugin:3.0.1'
-    //}
+    dependencies {
+        classpath 'com.netflix.nebula:gradle-aggregate-javadocs-plugin:3.0.1'
+    } 
 }
 
 /*
@@ -23,12 +23,7 @@
 
 plugins {
         //id "nebula.lint" version "16.9.0"
-<<<<<<< HEAD
         //id "nebula-aggregate-javadocs"
-        id "io.spring.dependency-management" version "1.0.9.RELEASE"
-=======
-        //id "nebula-aggregate-javadocs'" "
->>>>>>> 5b8a09ba
     }
 
 /* run './gradlew aggregateJavadocs' at top level to build all docs & output to build/docs/javadoc */
