/*
 * SPDX-License-Identifier: Apache-2.0
 * Copyright Contributors to the ODPi Egeria project.
 */


/*
 * Used for Build scripts/plugins only
*/

buildscript {
    repositories {
        mavenCentral()
    }

    dependencies {
        classpath 'com.netflix.nebula:gradle-aggregate-javadocs-plugin:3.0.1'
    }
}

/*
 * Plugins for this parent module only - so just high level project related
 */

plugins {
        //id "nebula.lint" version "16.9.0"
        //id "nebula-aggregate-javadocs"
        id "io.freefair.lombok" version "6.2.0"
    }

/* run './gradlew aggregateJavadocs' at top level to build all docs & output to build/docs/javadoc */
apply plugin: 'nebula-aggregate-javadocs'




/*
 * Configuration for all projects - INCLUDING this one
 */

allprojects {

    group = 'org.odpi.egeria'
    version = '3.4-SNAPSHOT'

    // This enforces version checking but is slow to process
    //apply plugin: 'nebula.lint'
    //gradleLint {
    //    rules = ['all-dependency'] // TODO: Change to criticalRules when ready to enforce
    //
    //}


    //apply plugin: "io.spring.dependency-management"

    // Mostly java, so default to this for now
    apply plugin: 'java'
    apply plugin: 'jacoco'

    // As we've migrated from maven - we'll assume all submodules publish directly to maven
    apply plugin: 'maven-publish'

    repositories {
        jcenter()
            maven {
                url "https://maven.atlassian.com/3rdparty"
            }
        }

    /*
     * Dependency Management - to fix versions. Pick up maven build settings for now
     */

    // Assign variables for any constraints where we have multiples at same version

    ext {
        logbackVersion = '1.2.6'
        jacksonVersion = '2.12.2'
        nettyVersion = '4.1.68.Final'
        luceneVersion = '8.10.0'
        gremlinVersion = '3.5.1'
        groovyVersion = '3.0.7'
        springdataVersion = '2.5.5'
        janusVersion = '0.6.0'
        springwebVersion = '5.3.10'
        springldapVersion = '2.3.4.RELEASE'
        springsecurityVersion = '5.5.2'
        mockitoVersion = '3.12.4'
        tomcatVersion = '9.0.54'
        junitjupiterVersion = '5.8.1'
        springbootVersion = '2.5.5'
        httpcoreVersion = '4.4.14'
        jenaVersion = '4.1.0'
        elasticsearchVersion = '7.15.0'
    }

    dependencies {
        constraints {
            implementation("ch.qos.logback:logback-classic:${logbackVersion}")
            implementation("ch.qos.logback:logback-core:${logbackVersion}")
            implementation("com.datastax.oss:java-driver-core:4.13.0")
            implementation("com.fasterxml.jackson.core:jackson-databind:${jacksonVersion}")
            implementation("com.fasterxml.jackson.core:jackson-annotations:${jacksonVersion}")
            implementation("com.fasterxml.jackson.core:jackson-core:${jacksonVersion}")
            implementation("com.fasterxml.jackson.core:jackson-datatype-jsr310:${jacksonVersion}")
            implementation("com.fasterxml.jackson.dataformat:jackson-dataformat-yaml:${jacksonVersion}")
            implementation("com.fasterxml:classmate:1.5.1")
            implementation("com.github.jsonld-java:jsonld-java:0.13.3")
            implementation("com.google.crypto.tink:tink:1.6.1")
            implementation("com.github.spotbugs:spotbugs-annotations:4.4.1")
            implementation("com.google.code.findbugs:jsr305:3.0.2")
            implementation("com.google.guava:guava:31.0.1-jre")
            implementation("com.mikesamuel:json-sanitizer:1.2.3")
            implementation("com.sleepycat:je:18.3.12")
            implementation("commons-codec:commons-codec:1.15")
            implementation("commons-io:commons-io:2.11.0")
            implementation("commons-logging:commons-logging:1.2")
            implementation("org.apache.commons:commons-text:1.9")
            implementation("io.github.classgraph:classgraph:4.8.128")
            implementation("io.jsonwebtoken:jjwt:0.9.1")
            implementation('io.lettuce:lettuce-core:6.1.5.RELEASE')
            implementation("io.micrometer:micrometer-registry-prometheus:1.7.4")
            implementation("io.netty:netty-handler:${nettyVersion}")
            implementation("io.netty:netty-common:${nettyVersion}")
            implementation("io.netty:netty-buffer:${nettyVersion}")
            implementation("io.netty:netty-codec:${nettyVersion}")
            implementation("io.netty:netty-all:${nettyVersion}")
            implementation("io.netty:netty-transport:${nettyVersion}")
            implementation("io.netty:netty-resolver:${nettyVersion}")
<<<<<<< HEAD
            implementation("io.openlineage:openlineage-java:0.2.3")
            {
                exclude group: 'com.fasterxml.jackson.core'
                exclude group: 'com.fasterxml.jackson.datatype'
            }
            implementation("io.swagger.core.v3:swagger-annotations:2.1.10")
=======
            implementation("io.swagger.core.v3:swagger-annotations:2.1.11")
>>>>>>> b60f87a8
            implementation("jakarta.annotation:jakarta.annotation-api:1.3.5")
            implementation("jakarta.persistence:jakarta.persistence-api:2.2.3")
            implementation("javax.validation:validation-api:2.0.1.Final")
            implementation("javax.xml.bind:jaxb-api:2.3.1")
            implementation("org.apache.avro:avro:1.10.2")
            implementation("org.apache.commons:commons-collections4:4.4")
            implementation("org.apache.commons:commons-lang3:3.12.0")
            implementation("org.apache.httpcomponents:httpclient:4.5.13")
            implementation("org.apache.httpcomponents:httpcore:${httpcoreVersion}")
            implementation("org.apache.httpcomponents:httpcore-nio:${httpcoreVersion}")
            implementation("org.apache.httpcomponents:httpcore-osgi:${httpcoreVersion}")
            implementation("org.apache.jena:jena-core:${jenaVersion}")
            implementation("org.apache.kafka:kafka-clients:3.0.0")
            implementation("org.apache.lucene:lucene-core:${luceneVersion}")
            implementation("org.apache.lucene:lucene-analyzers-common:${luceneVersion}")
            implementation("org.apache.lucene:lucene-queryparser:${luceneVersion}")
            implementation("org.apache.lucene:lucene-spatial:8.4.1")
            implementation("org.apache.lucene:lucene-spatial-extras:${luceneVersion}")
            implementation("org.apache.tinkerpop:tinkergraph-gremlin:${gremlinVersion}")
            implementation("org.apache.tinkerpop:gremlin-driver:${gremlinVersion}")
            implementation("org.apache.tinkerpop:gremlin-core:${gremlinVersion}")
            implementation("org.apache.tinkerpop:gremlin-groovy:${gremlinVersion}")
            implementation("org.apache.tinkerpop:gremlin-shaded:${gremlinVersion}")
            implementation("org.apache.tomcat.embed:tomcat-embed-core:${tomcatVersion}") //TODO May need to exclude tomcat-annotations-api
            implementation("org.apache.tomcat:tomcat-coyote:${tomcatVersion}") //TODO May need to exclude tomcat-annotations-api
            implementation("org.codehaus.groovy:groovy:${groovyVersion}")
            implementation("org.codehaus.groovy:groovy-cli-picocli:${groovyVersion}")
            implementation("org.codehaus.groovy:groovy-console:${groovyVersion}")
            implementation("org.codehaus.groovy:groovy-jsr223:${groovyVersion}")
            implementation("org.codehaus.groovy:groovy-templates:${groovyVersion}")
            implementation("org.codehaus.groovy:groovysh:${groovyVersion}")
            compileOnly("org.elasticsearch:elasticsearch:${elasticsearchVersion}")
            compileOnly("org.elasticsearch.client:elasticsearch-rest-high-level-client:${elasticsearchVersion}")
            implementation("org.elasticsearch.client:elasticsearch-rest-client:${elasticsearchVersion}")
            implementation("org.codehaus.plexus:plexus-utils:3.4.1")
            implementation("org.hdrhistogram:HdrHistogram:2.1.12")
            implementation("org.janusgraph:janusgraph-core:${janusVersion}")
            implementation("org.janusgraph:janusgraph-inmemory:${janusVersion}")
            implementation("org.janusgraph:janusgraph-driver:${janusVersion}")
            implementation("org.javassist:3.27.0-GA")
            implementation("org.quartz-scheduler:quartz:2.3.2")
            implementation("org.reflections:reflections:0.9.12")
            implementation("org.springdoc:springdoc-openapi-ui:1.5.12")
            implementation("org.slf4j:jcl-over-slf4j:1.7.32")
            implementation("org.slf4j:slf4j-api:1.7.32")
            implementation("org.springframework.boot:spring-boot-autoconfigure:${springbootVersion}")
            implementation("org.springframework.boot:spring-boot:${springbootVersion}")
            implementation("org.springframework.boot:spring-boot-starter-web:${springbootVersion}")
            implementation("org.springframework.boot:spring-boot-starter-validation:${springbootVersion}")
            implementation("org.springframework.data:spring-data-commons:${springdataVersion}")
            implementation("org.springframework.boot:spring-boot-test:${springbootVersion}")
            implementation("org.springframework.boot:spring-boot-starter-test:${springbootVersion}")
            implementation("org.springframework.boot:spring-boot-starter-security:${springbootVersion}")
            implementation("org.springframework.boot:spring-boot-starter-data-redis:${springbootVersion}")
            implementation("org.springframework.boot:spring-boot-starter-actuator:${springbootVersion}")
            implementation("org.springframework.security:spring-security-config:${springsecurityVersion}")
            implementation("org.springframework.security:spring-security-core:${springsecurityVersion}")
            implementation("org.springframework.security:spring-security-ldap:${springsecurityVersion}")
            implementation("org.springframework.security:spring-security-web:${springsecurityVersion}")
            implementation("org.springframework:spring-aop:${springwebVersion}")
            implementation("org.springframework:spring-beans:${springwebVersion}")
            implementation("org.springframework:spring-context:${springwebVersion}")
            implementation("org.springframework:spring-expression:${springwebVersion}")
            implementation("org.springframework:spring-test:${springwebVersion}")
            implementation("org.springframework:spring-jdbc:${springwebVersion}")
            implementation("org.springframework:spring-web:${springwebVersion}")
            implementation("org.springframework:spring-webmvc:${springwebVersion}")
            implementation("org.springframework:spring-tx:${springwebVersion}")
            implementation("org.springframework:spring-core:${springwebVersion}")
            implementation("org.springframework.ldap:ldap-core:${springldapVersion}")
            implementation("javax.servlet:javax.servlet-api:4.0.1")
	        implementation("commons-configuration:commons-configuration:1.10")
	        implementation("org.apache.commons:commons-configuration2:2.7")
            // testng also used in our 'source' code to support unit tests
            implementation("org.testng:testng:7.4.0")
            runtimeOnly("joda-time:joda-time:2.10.12")
            implementation("org.yaml:snakeyaml:1.29")
            runtimeOnly("org.antlr:antlr-runtime:3.5.2")
            runtimeOnly("org.apache.jena:jena-arq:${jenaVersion}")
            runtimeOnly("org.codehaus.jackson:jackson-mapper-asl:1.9.14-atlassian-6")
            runtimeOnly("org.codehaus.jackson:jackson-core-asl:1.9.14-atlassian-6")
            runtimeOnly("org.janusgraph:janusgraph-berkeleyje:${janusVersion}")
            runtimeOnly("org.janusgraph:janusgraph-cql:${janusVersion}")
            runtimeOnly("org.janusgraph:janusgraph-lucene:${janusVersion}")
            runtimeOnly("org.xerial.snappy:snappy-java:1.1.8.4")
            runtimeOnly("org.janusgraph:janusgraph-es:${janusVersion}")
            runtimeOnly("org.xerial.snappy:snappy-java:1.1.8.2")
	        runtimeOnly("javax.servlet:javax.servlet-api:4.0.1");
            testImplementation("junit:junit:4.13.2")
            testImplementation("org.glassfish:javax.json:1.1.4")
            testImplementation("org.junit.jupiter:junit-jupiter:${junitjupiterVersion}")
            testImplementation("org.junit.jupiter:junit-jupiter-api:${junitjupiterVersion}")
            testImplementation("org.junit.jupiter:junit-jupiter-engine:${junitjupiterVersion}")
            testImplementation("org.junit.jupiter:junit-platform-runner:1.7.0")
            testImplementation("org.junit.jupiter:junit-platform-suite-api:1.7.0")
            testImplementation("org.mockito:mockito-core:${mockitoVersion}")
            testImplementation("org.mockito:mockito-junit-jupiter:${mockitoVersion}")
            testImplementation("org.mockito:mockito-inline:${mockitoVersion}")
            testImplementation("org.slf4j:slf4j-simple:1.7.32")
            testImplementation("org.testng:testng:7.3.0")
            testImplementation("org.hamcrest:hamcrest:2.2")
            implementation("org.apache.thrift:libthrift:0.15.0")
        }
    }

    java {
        withSourcesJar()
        withJavadocJar()
    }

    publishing {
        publications {
            maven(MavenPublication) {
                from(components.java)
            }
        }
    }

    tasks.withType(JavaCompile) {
        options.encoding = 'UTF-8'
        sourceCompatibility = "11"
        targetCompatibility = "11"
    }


    // Tasks to help in finding dependency chains
    task printAllDependencies(type: DependencyReportTask) {}
    task printSubDependencies(type: DependencyReportTask) {}
    task findDependency(type: DependencyInsightReportTask) {}



}

/*
 * Configuration for sub projects only
 */

subprojects {
}

// Aggregation task 

// Jacoco reporting -- from gradle docs
task codeCoverageReport(type: JacocoReport) {
    // Gather execution data from all subprojects
    executionData fileTree(project.rootDir.absolutePath).include("**/build/jacoco/*.exec")

    // Add all relevant sourcesets from the subprojects
    subprojects.each {
        sourceSets it.sourceSets.main
    }

    // enable the different report types (html, xml, csv)
    reports {
        // xml is usually used to integrate code coverage with
        // other tools like SonarQube, Coveralls or Codecov
        xml.enabled true

        // HTML reports can be used to see code coverage
        // without any external tools
        html.enabled true
        csv.enabled true
    }

}
// always run the tests before generating the report
codeCoverageReport.dependsOn {
    subprojects*.test
}<|MERGE_RESOLUTION|>--- conflicted
+++ resolved
@@ -127,16 +127,12 @@
             implementation("io.netty:netty-all:${nettyVersion}")
             implementation("io.netty:netty-transport:${nettyVersion}")
             implementation("io.netty:netty-resolver:${nettyVersion}")
-<<<<<<< HEAD
             implementation("io.openlineage:openlineage-java:0.2.3")
             {
                 exclude group: 'com.fasterxml.jackson.core'
                 exclude group: 'com.fasterxml.jackson.datatype'
             }
-            implementation("io.swagger.core.v3:swagger-annotations:2.1.10")
-=======
             implementation("io.swagger.core.v3:swagger-annotations:2.1.11")
->>>>>>> b60f87a8
             implementation("jakarta.annotation:jakarta.annotation-api:1.3.5")
             implementation("jakarta.persistence:jakarta.persistence-api:2.2.3")
             implementation("javax.validation:validation-api:2.0.1.Final")
