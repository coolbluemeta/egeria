--- conflicted
+++ resolved
@@ -21,10 +21,7 @@
 | Daniela Valentina Otelea | daniela-valentina.otelea@ing.com |
 | Wu Yue Feng | wyf1116@gmail.com |
 | Chris Grote | chris@thegrotes.net |
-<<<<<<< HEAD
-=======
 | Raluca Popa | raluca.popa2@ing.com |
->>>>>>> 7511be64
 
 
 
