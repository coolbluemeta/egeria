--- conflicted
+++ resolved
@@ -42,20 +42,16 @@
             <artifactId>subject-area-api</artifactId>
         </dependency>
 
-<<<<<<< HEAD
-=======
         <dependency>
             <groupId>org.odpi.egeria</groupId>
             <artifactId>open-connector-framework</artifactId>
         </dependency>
 
->>>>>>> 28c2e5d0
         <dependency>
             <groupId>org.odpi.egeria</groupId>
             <artifactId>subject-area-client</artifactId>
         </dependency>
 
-<<<<<<< HEAD
         <!-- Integration Tests will depend on the assembly -->
         <dependency>
             <groupId>org.odpi.egeria</groupId>
@@ -70,13 +66,13 @@
             <scope>test</scope>
         </dependency>
 
-=======
         <dependency>
             <groupId>org.odpi.egeria</groupId>
             <artifactId>repository-services-apis</artifactId>
         </dependency>
->>>>>>> 28c2e5d0
+
     </dependencies>
+
     <build>
         <plugins>
             <!-- start and stop of the server before/after integration tests. Plugin is good at shutting down process -->
