--- conflicted
+++ resolved
@@ -7,16 +7,16 @@
 import org.odpi.openmetadata.repositoryservices.archiveutilities.OMRSArchiveHelper;
 import org.odpi.openmetadata.repositoryservices.connectors.stores.archivestore.properties.OpenMetadataArchive;
 import org.odpi.openmetadata.repositoryservices.connectors.stores.archivestore.properties.OpenMetadataArchiveType;
-<<<<<<< HEAD
 import org.odpi.openmetadata.repositoryservices.connectors.stores.metadatacollectionstore.properties.typedefs.ClassificationDef;
-=======
 import org.odpi.openmetadata.repositoryservices.connectors.stores.metadatacollectionstore.properties.typedefs.ClassificationPropagationRule;
 import org.odpi.openmetadata.repositoryservices.connectors.stores.metadatacollectionstore.properties.typedefs.EntityDef;
 import org.odpi.openmetadata.repositoryservices.connectors.stores.metadatacollectionstore.properties.typedefs.RelationshipDef;
 import org.odpi.openmetadata.repositoryservices.connectors.stores.metadatacollectionstore.properties.typedefs.RelationshipEndCardinality;
 import org.odpi.openmetadata.repositoryservices.connectors.stores.metadatacollectionstore.properties.typedefs.RelationshipEndDef;
->>>>>>> 95670f22
 import org.odpi.openmetadata.repositoryservices.connectors.stores.metadatacollectionstore.properties.typedefs.TypeDefAttribute;
+import org.odpi.openmetadata.repositoryservices.connectors.stores.metadatacollectionstore.properties.typedefs.TypeDefAttributeStatus;
+import org.odpi.openmetadata.repositoryservices.connectors.stores.metadatacollectionstore.properties.typedefs.TypeDefPatch;
+import org.odpi.openmetadata.repositoryservices.connectors.stores.metadatacollectionstore.properties.typedefs.TypeDefStatus;
 import org.odpi.openmetadata.repositoryservices.ffdc.OMRSErrorCode;
 import org.odpi.openmetadata.repositoryservices.ffdc.exception.OMRSLogicErrorException;
 
@@ -164,18 +164,6 @@
         /*
          * Calls for new and changed types go here
          */
-<<<<<<< HEAD
-
-        add0042ProcessingStateClassification();
-    }
-
-
-    /*
-     * -------------------------------------------------------------------------------------------------------
-     */
-
-
-=======
         update0010BaseModel();
         add0022Translations();
         update0025Locations();
@@ -188,12 +176,57 @@
         update0545ValidValues();
         update07xxImplementationRelationships();
         add0735SolutionPortSchemaRelationship();
+        add0042ProcessingStateClassification();
     }
 
 
     /*
      * -------------------------------------------------------------------------------------------------------
      */
+
+    /**
+     * 0043  Add the Processing State Classification
+     */
+    private void add0042ProcessingStateClassification()
+    {
+        this.archiveBuilder.addClassificationDef(addProcessingStateClassification());
+    }
+    private ClassificationDef addProcessingStateClassification(){
+        final String guid = "261fb0aa-b884-4ee8-87ea-a60510e9751d";
+        final String name = "ProcessingState";
+        final String description = "Stores processing state information used by various SoftwareCapabilities.";
+        final String descriptionGUID = null;
+
+        final String linkedToEntity = "SoftwareCapability";
+
+        ClassificationDef classificationDef = archiveHelper.getClassificationDef(guid,
+                name,
+                null,
+                description,
+                descriptionGUID,
+                this.archiveBuilder.getEntityDef(linkedToEntity),
+                true);
+
+        /*
+         * Build the attributes
+         */
+        List<TypeDefAttribute> properties = new ArrayList<>();
+        TypeDefAttribute property;
+
+        final String attribute1Name = "syncDatesByKey";
+        final String attribute1Description = "Collection of synchronization dates identified by a key";
+        final String attribute1DescriptionGUID = null;
+
+        property = archiveHelper.getMapStringLongTypeDefAttribute(attribute1Name,
+                attribute1Description,
+                attribute1DescriptionGUID);
+
+        properties.add(property);
+
+        classificationDef.setPropertiesDefinition(properties);
+
+        return classificationDef;
+    }
 
 
     private void update0010BaseModel()
@@ -1184,24 +1217,9 @@
      */
 
 
->>>>>>> 95670f22
     /**
-     * 0043  Add the Processing State Classification
-     */
-<<<<<<< HEAD
-    private void add0042ProcessingStateClassification()
-    {
-        this.archiveBuilder.addClassificationDef(addProcessingStateClassification());
-    }
-
-    private ClassificationDef addProcessingStateClassification()
-    {
-
-        final String guid = "261fb0aa-b884-4ee8-87ea-a60510e9751d";
-        final String name = "ProcessingState";
-        final String description = "Stores processing state information used by various SoftwareCapabilities.";
-        final String descriptionGUID = null;
-=======
+     * Add multi-link flags and extend properties to be able to record proper attributions.
+     */
     private void update04xxMultiLinkGovernanceActionTypes()
     {
         this.archiveBuilder.addTypeDefPatch(updateGovernanceActionProcess());
@@ -1338,36 +1356,18 @@
          * Create the Patch
          */
         final String typeName = "ReferenceValueAssignment";
->>>>>>> 95670f22
-
-        final String linkedToEntity = "SoftwareCapability";
-
-        ClassificationDef classificationDef = archiveHelper.getClassificationDef(guid,
-                name,
-                null,
-                description,
-                descriptionGUID,
-                this.archiveBuilder.getEntityDef(linkedToEntity),
-                true);
-
-        /*
-         * Build the attributes
-         */
-        List<TypeDefAttribute> properties = new ArrayList<>();
-        TypeDefAttribute property;
-
-<<<<<<< HEAD
-        final String attribute1Name = "syncDatesByKey";
-        final String attribute1Description = "Collection of synchronization dates identified by a key";
-        final String attribute1DescriptionGUID = null;
-
-        property = archiveHelper.getMapStringLongTypeDefAttribute(attribute1Name,
-                attribute1Description,
-                attribute1DescriptionGUID);
-        properties.add(property);
-
-        classificationDef.setPropertiesDefinition(properties);
-=======
+
+        TypeDefPatch  typeDefPatch = archiveBuilder.getPatchForType(typeName);
+
+        typeDefPatch.setUpdatedBy(originatorName);
+        typeDefPatch.setUpdateTime(creationDate);
+
+        /*
+         * Build the attributes
+         */
+        List<TypeDefAttribute> properties = new ArrayList<>();
+        TypeDefAttribute       property;
+
         final String attribute1Name            = "stewardTypeName";
         final String attribute1Description     = "Type of element used to identify the steward.";
         final String attribute1DescriptionGUID = null;
@@ -1474,14 +1474,12 @@
                                                             attribute1Description,
                                                             attribute1DescriptionGUID);
         properties.add(property);
->>>>>>> 95670f22
-
-        return classificationDef;
-
-    }
-
-<<<<<<< HEAD
-=======
+
+        typeDefPatch.setPropertyDefinitions(properties);
+
+        return typeDefPatch;
+    }
+
 
     /*
      * -------------------------------------------------------------------------------------------------------
@@ -1679,7 +1677,6 @@
     }
 
 
->>>>>>> 95670f22
     /*
      * -------------------------------------------------------------------------------------------------------
      */
